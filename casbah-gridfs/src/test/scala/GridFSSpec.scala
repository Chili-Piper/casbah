/**
 * Copyright (c) 2010 10gen, Inc. <http://10gen.com>
 * Copyright (c) 2009, 2010 Novus Partners, Inc. <http://novus.com>
 *
 * Licensed under the Apache License, Version 2.0 (the "License");
 * you may not use this file except in compliance with the License.
 * You may obtain a copy of the License at
 *
 *   http://www.apache.org/licenses/LICENSE-2.0
 *
 * Unless required by applicable law or agreed to in writing, software
 * distributed under the License is distributed on an "AS IS" BASIS,
 * WITHOUT WARRANTIES OR CONDITIONS OF ANY KIND, either express or implied.
 * See the License for the specific language governing permissions and
 * limitations under the License.
 *
 * For questions and comments about this product, please see the project page at:
 *
 *     http://github.com/mongodb/casbah
 *
 */

package com.mongodb.casbah.test.gridfs

<<<<<<< HEAD
import com.mongodb.casbah.util.Logging

import com.mongodb.casbah._
import com.mongodb.casbah.gridfs._
=======
import com.mongodb.casbah.Imports._
import com.mongodb.casbah.gridfs.Imports._
import com.mongodb.casbah.commons.Logging
>>>>>>> 1da1572a


import org.scala_tools.time.Imports._

import java.security.MessageDigest
import java.io._
<<<<<<< HEAD
import com.mongodb.casbah.commons.test.CasbahMutableSpecification


class GridFSSpec extends CasbahMutableSpecification {
/*  override def is = args(sequential = true) ^ super.is*/

  implicit val mongo = MongoConnection()("casbah_test")
=======
import com.mongodb.casbah.commons.conversions.scala._


class GridFSSpec extends com.mongodb.casbah.commons.test.CasbahMutableSpecification {
  implicit val mongo = MongoClient()("casbah_test")
>>>>>>> 1da1572a
  mongo.dropDatabase()
  val gridfs = GridFS(mongo)
  def logo_fh = new FileInputStream("casbah-gridfs/src/test/resources/powered_by_mongo.png")

  def logo_bytes = {
    val data = new Array[Byte](logo_fh.available())
    logo_fh.read(data)
    data
  }
<<<<<<< HEAD
=======

>>>>>>> 1da1572a
  def logo = new ByteArrayInputStream(logo_bytes)

  lazy val digest = MessageDigest.getInstance("MD5")
  digest.update(logo_bytes)
  lazy val logo_md5 = digest.digest().map("%02X" format _).mkString.toLowerCase()

<<<<<<< HEAD

=======
>>>>>>> 1da1572a
  def findItem(id: ObjectId, filename: Option[String] = None, contentType: Option[String] = None) = {
    gridfs.findOne(id) must beSome[GridFSDBFile]
    var md5 = ""
    var fn: Option[String] = None
    var ct: Option[String] = None
    gridfs.findOne(id) foreach { file =>
      md5 = file.md5
      fn = file.filename
      ct = file.contentType
    }
<<<<<<< HEAD
    md5 must beEqualTo(logo_md5)
    fn must beEqualTo(filename)
    ct must beEqualTo(contentType)
  }


  "Casbah's GridFS Implementations" should {
    implicit val mongo = MongoConnection()("casbah_test")
    mongo.setWriteConcern(WriteConcern.Safe)
    mongo.dropDatabase()
    val gridfs = GridFS(mongo)


=======

    md5 must beEqualTo(logo_md5)
    fn must beEqualTo(filename)
    ct must beEqualTo(contentType)
  }

  "Casbah's GridFS Implementations" should {
    implicit val mongo = MongoClient()("casbah_test")
    mongo.dropDatabase()
    val gridfs = GridFS(mongo)

>>>>>>> 1da1572a
    "Find the file in GridFS later" in {
      val id = gridfs(logo_bytes) { fh =>
        fh.filename = "powered_by_mongo_find.png"
        fh.contentType = "image/png"
      }
<<<<<<< HEAD
      gridfs.findOne("powered_by_mongo_find.png") must beSome[GridFSDBFile]
      var md5 = ""
      gridfs.findOne("powered_by_mongo_find.png") foreach { file =>
        md5 = file.md5
        log.debug("MD5: %s", file.md5)
      }
      md5 must beEqualTo(logo_md5)
=======

      gridfs.findOne("powered_by_mongo_find.png") must beSome[GridFSDBFile]
      var md5 = ""
      var uploadDate: java.util.Date = null
      gridfs.findOne("powered_by_mongo_find.png") foreach { file =>
        md5 = file.md5
        uploadDate = file.uploadDate
        // log.debug("MD5: %s", file.md5)
      }
      md5 must beEqualTo(logo_md5)
      require(uploadDate != null)
      // System.err.println("Date: %s Type: %s".format(uploadDate, uploadDate.getClass))
      uploadDate must beAnInstanceOf[java.util.Date]
    }



    "Correctly catch the non-existence of a file and fail gracefully" in {
      gridfs.findOne("powered_by_mongoFOOBAR235254252.png") must beNone
    }

    "Return a wrapped MongoCursor if you call files,  as reported by Gregg Carrier" in {
      val files = gridfs.files
      files must beAnInstanceOf[MongoCursor]
    }

    "Be properly iterable" in {
      val id = gridfs(logo) { fh =>
        fh.filename = "powered_by_mongo_iter.png"
        fh.contentType = "image/png"
      }
      var x = false
      for (f <- gridfs) x = true
      x must beTrue
    }
  }
  "Casbah's Joda GridFS Implementations" should {
    implicit val mongo = MongoClient()("casbah_test")
    mongo.dropDatabase()
    val gridfs = JodaGridFS(mongo)

    "Find the file in GridFS later" in {
      val id = gridfs(logo_bytes) { fh =>
        fh.put("uploadDate", new DateTime())
        fh.filename = "powered_by_mongo_find.png"
        fh.contentType = "image/png"
      }

      gridfs.findOne("powered_by_mongo_find.png") must beSome[JodaGridFSDBFile]
      var md5 = ""
      var uploadDate: DateTime = null
      gridfs.findOne("powered_by_mongo_find.png") foreach { file =>
        md5 = file.md5
        uploadDate = file.uploadDate
        // log.debug("MD5: %s", file.md5)
      }
      md5 must beEqualTo(logo_md5)
      require(uploadDate != null)
      // System.err.println("Date: %s Type: %s".format(uploadDate, uploadDate.getClass))
      uploadDate must beAnInstanceOf[DateTime]
>>>>>>> 1da1572a
    }



    "Correctly catch the non-existence of a file and fail gracefully" in {
      gridfs.findOne("powered_by_mongoFOOBAR235254252.png") must beNone
    }

    "Return a wrapped MongoCursor if you call files,  as reported by Gregg Carrier" in {
      val files = gridfs.files
      files must beAnInstanceOf[MongoCursor]
    }

    DeregisterJodaTimeConversionHelpers()
    "Be properly iterable" in {
      val id = gridfs(logo) { fh =>
        fh.filename = "powered_by_mongo_iter.png"
        fh.contentType = "image/png"
      }
      var x = false
      for (f <- gridfs) x = true
      x must beTrue
    }

  }
  "Return the created file's ID from the loan pattern methods." should {

<<<<<<< HEAD
  "Return the created file's ID from the loan pattern methods." should {

=======
>>>>>>> 1da1572a
    "Using a InputStream" in {
      val id = gridfs(logo) { fh =>
        fh.filename = "powered_by_mongo_inputstream.png"
        fh.contentType = "image/png"
      }
      id must beSome[AnyRef]
      id.get must beAnInstanceOf[ObjectId]
      findItem(id.get.asInstanceOf[ObjectId], Some("powered_by_mongo_inputstream.png"), Some("image/png"))
    }
<<<<<<< HEAD

    "Using a Byte Array" in {
      val id = gridfs(logo_bytes) { fh =>
        fh.filename = "powered_by_mongo_bytes.png"
        fh.contentType = "image/png"
      }
      id must beSome
      id.get must beAnInstanceOf[ObjectId]
      findItem(id.get.asInstanceOf[ObjectId], Some("powered_by_mongo_bytes.png"), Some("image/png"))
    }
  }
  "Allow filename and contentType to be nullable, returning 'None' appropriately." in {
      "Filename may be null" in {
        val id = gridfs(logo) { fh =>
          fh.contentType = "image/png"
        }
        id.get must beAnInstanceOf[ObjectId]
        findItem(id.get.asInstanceOf[ObjectId], None, Some("image/png"))
      }
    "content Type may be null" in {
        val id = gridfs(logo) { fh =>
          fh.filename = "null_content_type.png"
        }
        id.get must beAnInstanceOf[ObjectId]
        findItem(id.get.asInstanceOf[ObjectId], Some("null_content_type.png"), None)
      }
    "both may be null" in {
        val id = gridfs(logo) { fh => }
        id.get must beAnInstanceOf[ObjectId]
        findItem(id.get.asInstanceOf[ObjectId])
      }

  }

}
=======
>>>>>>> 1da1572a

    "Using a Byte Array" in {
      val id = gridfs(logo_bytes) { fh =>
        fh.filename = "powered_by_mongo_bytes.png"
        fh.contentType = "image/png"
      }
      id must beSome
      id.get must beAnInstanceOf[ObjectId]
      findItem(id.get.asInstanceOf[ObjectId], Some("powered_by_mongo_bytes.png"), Some("image/png"))
    }
  }
  "Allow filename and contentType to be nullable, returning 'None' appropriately." in {
      "Filename may be null" in {
        val id = gridfs(logo) { fh =>
          fh.contentType = "image/png"
        }
        id.get must beAnInstanceOf[ObjectId]
        findItem(id.get.asInstanceOf[ObjectId], None, Some("image/png"))
      }
    "content Type may be null" in {
        val id = gridfs(logo) { fh =>
          fh.filename = "null_content_type.png"
        }
        id.get must beAnInstanceOf[ObjectId]
        findItem(id.get.asInstanceOf[ObjectId], Some("null_content_type.png"), None)
      }
    "both may be null" in {
        val id = gridfs(logo) { fh => }
        id.get must beAnInstanceOf[ObjectId]
        findItem(id.get.asInstanceOf[ObjectId])
      }
  }

}
<|MERGE_RESOLUTION|>--- conflicted
+++ resolved
@@ -22,37 +22,20 @@
 
 package com.mongodb.casbah.test.gridfs
 
-<<<<<<< HEAD
-import com.mongodb.casbah.util.Logging
-
-import com.mongodb.casbah._
-import com.mongodb.casbah.gridfs._
-=======
 import com.mongodb.casbah.Imports._
 import com.mongodb.casbah.gridfs.Imports._
 import com.mongodb.casbah.commons.Logging
->>>>>>> 1da1572a
 
 
 import org.scala_tools.time.Imports._
 
 import java.security.MessageDigest
 import java.io._
-<<<<<<< HEAD
-import com.mongodb.casbah.commons.test.CasbahMutableSpecification
-
-
-class GridFSSpec extends CasbahMutableSpecification {
-/*  override def is = args(sequential = true) ^ super.is*/
-
-  implicit val mongo = MongoConnection()("casbah_test")
-=======
 import com.mongodb.casbah.commons.conversions.scala._
 
 
 class GridFSSpec extends com.mongodb.casbah.commons.test.CasbahMutableSpecification {
   implicit val mongo = MongoClient()("casbah_test")
->>>>>>> 1da1572a
   mongo.dropDatabase()
   val gridfs = GridFS(mongo)
   def logo_fh = new FileInputStream("casbah-gridfs/src/test/resources/powered_by_mongo.png")
@@ -62,20 +45,13 @@
     logo_fh.read(data)
     data
   }
-<<<<<<< HEAD
-=======
-
->>>>>>> 1da1572a
+
   def logo = new ByteArrayInputStream(logo_bytes)
 
   lazy val digest = MessageDigest.getInstance("MD5")
   digest.update(logo_bytes)
   lazy val logo_md5 = digest.digest().map("%02X" format _).mkString.toLowerCase()
 
-<<<<<<< HEAD
-
-=======
->>>>>>> 1da1572a
   def findItem(id: ObjectId, filename: Option[String] = None, contentType: Option[String] = None) = {
     gridfs.findOne(id) must beSome[GridFSDBFile]
     var md5 = ""
@@ -86,21 +62,6 @@
       fn = file.filename
       ct = file.contentType
     }
-<<<<<<< HEAD
-    md5 must beEqualTo(logo_md5)
-    fn must beEqualTo(filename)
-    ct must beEqualTo(contentType)
-  }
-
-
-  "Casbah's GridFS Implementations" should {
-    implicit val mongo = MongoConnection()("casbah_test")
-    mongo.setWriteConcern(WriteConcern.Safe)
-    mongo.dropDatabase()
-    val gridfs = GridFS(mongo)
-
-
-=======
 
     md5 must beEqualTo(logo_md5)
     fn must beEqualTo(filename)
@@ -112,21 +73,11 @@
     mongo.dropDatabase()
     val gridfs = GridFS(mongo)
 
->>>>>>> 1da1572a
     "Find the file in GridFS later" in {
       val id = gridfs(logo_bytes) { fh =>
         fh.filename = "powered_by_mongo_find.png"
         fh.contentType = "image/png"
       }
-<<<<<<< HEAD
-      gridfs.findOne("powered_by_mongo_find.png") must beSome[GridFSDBFile]
-      var md5 = ""
-      gridfs.findOne("powered_by_mongo_find.png") foreach { file =>
-        md5 = file.md5
-        log.debug("MD5: %s", file.md5)
-      }
-      md5 must beEqualTo(logo_md5)
-=======
 
       gridfs.findOne("powered_by_mongo_find.png") must beSome[GridFSDBFile]
       var md5 = ""
@@ -187,7 +138,6 @@
       require(uploadDate != null)
       // System.err.println("Date: %s Type: %s".format(uploadDate, uploadDate.getClass))
       uploadDate must beAnInstanceOf[DateTime]
->>>>>>> 1da1572a
     }
 
 
@@ -215,11 +165,6 @@
   }
   "Return the created file's ID from the loan pattern methods." should {
 
-<<<<<<< HEAD
-  "Return the created file's ID from the loan pattern methods." should {
-
-=======
->>>>>>> 1da1572a
     "Using a InputStream" in {
       val id = gridfs(logo) { fh =>
         fh.filename = "powered_by_mongo_inputstream.png"
@@ -229,7 +174,6 @@
       id.get must beAnInstanceOf[ObjectId]
       findItem(id.get.asInstanceOf[ObjectId], Some("powered_by_mongo_inputstream.png"), Some("image/png"))
     }
-<<<<<<< HEAD
 
     "Using a Byte Array" in {
       val id = gridfs(logo_bytes) { fh =>
@@ -261,43 +205,6 @@
         id.get must beAnInstanceOf[ObjectId]
         findItem(id.get.asInstanceOf[ObjectId])
       }
-
   }
 
 }
-=======
->>>>>>> 1da1572a
-
-    "Using a Byte Array" in {
-      val id = gridfs(logo_bytes) { fh =>
-        fh.filename = "powered_by_mongo_bytes.png"
-        fh.contentType = "image/png"
-      }
-      id must beSome
-      id.get must beAnInstanceOf[ObjectId]
-      findItem(id.get.asInstanceOf[ObjectId], Some("powered_by_mongo_bytes.png"), Some("image/png"))
-    }
-  }
-  "Allow filename and contentType to be nullable, returning 'None' appropriately." in {
-      "Filename may be null" in {
-        val id = gridfs(logo) { fh =>
-          fh.contentType = "image/png"
-        }
-        id.get must beAnInstanceOf[ObjectId]
-        findItem(id.get.asInstanceOf[ObjectId], None, Some("image/png"))
-      }
-    "content Type may be null" in {
-        val id = gridfs(logo) { fh =>
-          fh.filename = "null_content_type.png"
-        }
-        id.get must beAnInstanceOf[ObjectId]
-        findItem(id.get.asInstanceOf[ObjectId], Some("null_content_type.png"), None)
-      }
-    "both may be null" in {
-        val id = gridfs(logo) { fh => }
-        id.get must beAnInstanceOf[ObjectId]
-        findItem(id.get.asInstanceOf[ObjectId])
-      }
-  }
-
-}
