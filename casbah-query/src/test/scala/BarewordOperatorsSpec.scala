--- conflicted
+++ resolved
@@ -117,35 +117,16 @@
     "$pushAll" in {
       "Accept a single value list" in {
         val push = $pushAll("foo" -> ("bar", "baz", "x", "y"))
-<<<<<<< HEAD
         push must haveListEntry("$pushAll.foo", List("bar", "baz", "x", "y"))
       }
-=======
-        push must notBeNull
-        push.toString must notBeNull
-        push must haveSuperClass[DBObject]
-        val tl = MongoDBObject("$pushAll" -> MongoDBObject("foo" -> MongoDBList("bar", "baz", "x", "y")))
-        tl.getAs[DBObject]("$pushAll").get.getAs[BasicDBList]("foo").get must haveTheSameElementsAs(push.getAs[DBObject]("$pushAll").get.getAs[List[Any]]("foo").get)
-      } pendingUntilFixed ("Weird behavior in SPECS matchers, seems like Casbah is fine.")
->>>>>>> 1d113098
       "Not allow a non-list value" in {
         ($pushAll("foo" -> "bar")) must throwA[IllegalArgumentException]
       }
       "Accept multiple value lists" in {
         val push = $pushAll("foo" -> ("bar", "baz", "x", "y"), "n" -> (5, 10, 12, 238))
-<<<<<<< HEAD
         push must haveListEntry("$pushAll.foo", List("bar", "baz", "x", "y"))
         push must haveListEntry("$pushAll.n", List(5, 10, 12, 238))
       }
-=======
-        push must notBeNull
-        push.toString must notBeNull
-        push must haveSuperClass[DBObject]
-        val tl = MongoDBObject("$pushAll" -> MongoDBObject("foo" -> MongoDBList("bar", "baz", "x", "y"), "n" -> MongoDBList(5, 10, 12, 238)))
-        tl.getAs[DBObject]("$pushAll").get.getAs[BasicDBList]("foo").get must haveTheSameElementsAs(push.getAs[DBObject]("$pushAll").get.getAs[List[Any]]("foo").get)
-        tl.getAs[DBObject]("$pushAll").get.getAs[BasicDBList]("n").get must haveTheSameElementsAs(push.getAs[DBObject]("$pushAll").get.getAs[List[Any]]("n").get)
-      } pendingUntilFixed ("Weird behavior in SPECS matchers, seems like Casbah is fine.")
->>>>>>> 1d113098
     }
     "$addToSet" in {
       "Accept a single value" in {
@@ -212,35 +193,16 @@
     "$pullAll" in {
       "Accept a single value list" in {
         val pull = $pullAll("foo" -> ("bar", "baz", "x", "y"))
-<<<<<<< HEAD
         pull must haveEntry("$pullAll.foo" -> Seq("bar", "baz", "x", "y"))
       }
-=======
-        pull must notBeNull
-        pull.toString must notBeNull
-        pull must haveSuperClass[DBObject]
-        val tl = MongoDBObject("$pullAll" -> MongoDBObject("foo" -> MongoDBList("bar", "baz", "x", "y")))
-        tl.getAs[DBObject]("$pullAll").get.getAs[BasicDBList]("foo").get must haveTheSameElementsAs(pull.getAs[DBObject]("$pullAll").get.getAs[List[Any]]("foo").get)
-      } pendingUntilFixed ("Weird behavior in SPECS matchers, seems like Casbah is fine.")
->>>>>>> 1d113098
       "Not allow a non-list value" in {
         ($pullAll("foo" -> "bar")) must throwA[IllegalArgumentException]
       }
       "Accept multiple value lists" in {
         val pull = $pullAll("foo" -> ("bar", "baz", "x", "y"), "n" -> (5, 10, 12, 238))
-<<<<<<< HEAD
         pull must haveEntry("$pullAll.foo" -> Seq("bar", "baz", "x", "y"))
         pull must haveEntry("$pullAll.n" -> Seq(5, 10, 12, 238))
       }
-=======
-        pull must notBeNull
-        pull.toString must notBeNull
-        pull must haveSuperClass[DBObject]
-        val tl = MongoDBObject("$pullAll" -> MongoDBObject("foo" -> MongoDBList("bar", "baz", "x", "y"), "n" -> MongoDBList(5, 10, 12, 238)))
-        tl.getAs[DBObject]("$pullAll").get.getAs[BasicDBList]("foo").get must haveTheSameElementsAs(pull.getAs[DBObject]("$pullAll").get.getAs[List[Any]]("foo").get)
-        tl.getAs[DBObject]("$pullAll").get.getAs[BasicDBList]("n").get must haveTheSameElementsAs(pull.getAs[DBObject]("$pullAll").get.getAs[List[Any]]("n").get)
-      } pendingUntilFixed ("Weird behavior in SPECS matchers, seems like Casbah is fine.")
->>>>>>> 1d113098
     }
 
   }
@@ -252,17 +214,10 @@
       nor.as[MongoDBList]("$nor").getAs[DBObject](0) must haveSomeEntries("foo.$gte" -> 15, "foo.$lt" -> 35.2, "foo.$ne" -> 16)
     }
     "Work with multiples" in {
-<<<<<<< HEAD
-      val nor = $nor { "foo" $gte 15 $lt 35 $ne 16 + ("x" -> "y") }
+      val nor = $nor { ("foo" $gte 15 $lt 35 $ne 16) + ("x" -> "y") }
       nor.getAs[MongoDBList]("$nor") must have size (1)
       nor.as[MongoDBList]("$nor").getAs[DBObject](0) must haveSomeEntries("foo.$gte" -> 15, "foo.$lt" -> 35,
         "foo.$ne" -> 16, "x" -> "y")
-=======
-      val nor = $nor { ("foo" $gte 15 $lt 35) + ("x" -> "y") }
-      nor must notBeNull
-      nor must haveSuperClass[DBObject]
-      nor must beEqualTo(MongoDBObject("$nor" -> MongoDBList(MongoDBObject("foo" -> MongoDBObject("$gte" -> 15, "$lt" -> 35), ("x" -> "y")))))
->>>>>>> 1d113098
     }
   }
 }
