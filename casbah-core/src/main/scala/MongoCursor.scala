/**
<<<<<<< HEAD
 * Copyright (c) 2010, 2011 10gen, Inc. <http://10gen.com>
=======
 * Copyright (c) 2010 - 2012 10gen, Inc. <http://10gen.com>
>>>>>>> 1da1572a
 * Copyright (c) 2009, 2010 Novus Partners, Inc. <http://novus.com>
 *
 * Licensed under the Apache License, Version 2.0 (the "License");
 * you may not use this file except in compliance with the License.
 * You may obtain a copy of the License at
 *
 *   http://www.apache.org/licenses/LICENSE-2.0
 *
 * Unless required by applicable law or agreed to in writing, software
 * distributed under the License is distributed on an "AS IS" BASIS,
 * WITHOUT WARRANTIES OR CONDITIONS OF ANY KIND, either express or implied.
 * See the License for the specific language governing permissions and
 * limitations under the License.
 *
 * For questions and comments about this product, please see the project page at:
 *
 *     http://github.com/mongodb/casbah
 *
 */

package com.mongodb.casbah

import com.mongodb.casbah.util.Logging

<<<<<<< HEAD
import com.mongodb.casbah.commons._
import scalaj.collection.Imports._

import com.mongodb.casbah.util.bson.decoding.OptimizedLazyDBObject

/** 
=======
import scala.collection.JavaConverters._

/**
>>>>>>> 1da1572a
 * Scala wrapper for Mongo DBCursors,
 * including ones which return custom DBObject subclasses.
 *
 * This is a rewrite of the Casbah 1.0 approach which was rather
 * naive and unnecessarily complex.... formerly was MongoCursorWrapper
 *
 * @version 2.0, 12/23/10
 * @since 2.0
 *
 * @tparam T (DBObject or subclass thereof)
 */
trait MongoCursor extends Iterator[DBObject] with Logging {

  def underlying: com.mongodb.DBCursor

  /**
   * next
   *
   * Iterator increment.
<<<<<<< HEAD
   * 
=======
   *
   * TODO: The cast to T should be examined for sanity/safety.
   *
>>>>>>> 1da1572a
   * {@inheritDoc}
   *
   * @return The next element in the cursor
   */
  def next() = underlying.next

  /**
   * hasNext
   *
   * Is there another element in the cursor?
   *
   * {@inheritDoc}
   *
   * @return (Boolean Next)
   */
  def hasNext = underlying.hasNext

  /**
   * sort
   *
   * Sort this cursor's elements
   *
   * @param  orderBy (A) The fields on which to sort
   * @tparam A  A view of DBObject to sort by
   * @return A cursor pointing to the first element of the sorted results
   */
  def sort[A <% DBObject](orderBy: A): this.type = {
    // The Java code returns a copy of itself (via _this_) so no clone/_newInstance
    underlying.sort(orderBy)
    this
  }

  /**
   * count
   *
   * The DBCursor's count of elements in the query, passed through
   * from the Java object.  Note that Scala Iterator[_] base trait
   * has a count method which tests predicates and you should
   * be careful about using that.
   *
   * <b>NOTE:</b> count() ignores any skip/limit settings on a cursor;
   * it is the count of the ENTIRE query results.
   * If you want to get a count post-skip/limit
   * you must use size()
   *
   * @see size()
   *
   * @return Int indicating the number of elements returned by the query
   * @throws MongoException
   */
  def count = underlying.count

  /**
   * Manipulate Query Options
   *
   * Adds an option - see Bytes.QUERYOPTION_* for list
   * TODO - Create Scala version of Bytes.QUERYOPTION_*
   *
   * @see com.mongodb.Mongo
   * @see com.mongodb.Bytes
   */
  def option_=(option: Int): Unit = underlying.addOption(option)

  /**
   * Manipulate Query Options
   *
   * Gets current option settings - see Bytes.QUERYOPTION_* for list
   *
   * @see com.mongodb.Mongo
   * @see com.mongodb.Bytes
   */
  def option = underlying.getOptions

  /**
   * Manipulate Query Options
   *
   * Resets options to default.
   *
   * @see com.mongodb.Mongo
   * @see com.mongodb.Bytes
   */
  def resetOptions() = underlying.resetOptions() // use parens because this side-effects

  /**
   * Manipulate Query Options
   *
   * Gets current option settings - see Bytes.QUERYOPTION_* for list
   *
   * @see com.mongodb.Mongo
   * @see com.mongodb.Bytes
   */
  def options = underlying.getOptions

  /**
   * Manipulate Query Options
   *
   * Sets current option settings - see Bytes.QUERYOPTION_* for list
   *
   * @see com.mongodb.Mongo
   * @see com.mongodb.Bytes
   */
  def options_=(opts: Int): Unit = underlying.setOptions(opts)

  /**
   * hint
   *
   * Provide the Database a hint of which indexed fields of a collection to use
   * to improve performance.
   *
   * @param  indexKeys (A) A DBObject of the index names as keys
   * @tparam A A view of DBObject to use for the indexKeys
   * @return the same DBCursor, useful for chaining operations
   */
  def hint[A <% DBObject](indexKeys: A): this.type = {
    underlying.hint(indexKeys)
    this
  }

  /**
   * hint
   *
   * Provide the Database a hint of an indexed field of a collection to use
   * to improve performance.
   *
   * @param  indexName (String) The name of an index
   * @return the same DBCursor, useful for chaining operations
   */
  def hint(indexName: String): this.type = {
    underlying.hint(indexName)
    this
  }

  /**
   * snapshot
   *
   * Use snapshot mode for the query.
   * Snapshot mode assures no duplicates are returned, or objects missed,
   * which were present at both the start and end of the query's
   * execution (if an object is new during the query, or deleted during the query,
   * it may or may not be returned, even with snapshot mode).
   *
   * <b>NOTE:</b> Short query responses (&lt; 1MB) are always effectively snapshotted.
   * <b>NOTE:</b> Currently, snapshot mode may not be used with sorting or explicit hints.
   *
   * @return the same DBCursor, useful for chaining operations
   */
  def snapshot(): this.type = {
    // The Java code returns a copy of itself (via _this_) so no clone/_newInstance
    underlying.snapshot() // parens for side-effecting
    this
  }

  /**
   * explain
   *
   * Returns an object containing basic information about the execution
   * of the query that created this cursor.
   * This creates an instance of CursorExplanation which is a custom
   * dbObject with the key/value pairs:
   *     - cursor = Cursor Type
   *     - nscanned = Number of items examined by Mongo for this query
   *     - nscannedObjects = Number of objects examined by Mongo
   *     - n = the number of records which Mongo returned
   *     - millis = how long it took Mongo to execute the query
   *     - nYields = number of times this query yielded the read lock to let writes in
   *     - indexBounds = the index boundaries used.
   *
   * CursorExplanation provides utility methods to access these fields.
   *
   * @see http://dochub.mongodb.org/core/explain
   * @return an instance of CursorExplanation
   */
  def explain = new CursorExplanation(underlying.explain)

  /**
   * limit
   *
   * Limits the number of elements returned.
   *
   * <b>NOTE:</b> Specifying a <em>negative number</em> instructs
   * the server to retrun that number of items and close the cursor.
   * It will only return what can fit into a <em>single 4MB response</em>
   *
   * @param  n (Int)  The number of elements to return
   * @return A cursor pointing to the first element of the limited results
   *
   * @see http://dochub.mongodb.org/core/limit
   */
  def limit(n: Int): this.type = {
    underlying.limit(n)
    this
  }

  /**
   * skip
   *
   * Discards a given number of elements at the beginning of the cursor.
   *
   * @param  n (Int)  The number of elements to skip
   * @return A cursor pointing to the first element of the results
   *
   * @see http://dochub.mongodb.org/core/skip
   */
  def skip(n: Int): this.type = {
    underlying.skip(n)
    this
  }

  /**
   * cursorId
   *
   * @return A long representing the cursorID on the server; 0 = no cursor
   *
   */
  def cursorId = underlying.getCursorId()

  /**
   * close
   *
   * Kill the current cursor on the server
   */
  def close() = underlying.close() // parens for side-effect

  /**
   * slaveOk
<<<<<<< HEAD
   * 
   * Makes this query OK to run on a non-master node.
   * @deprecated Replaced with ReadPreference.SECONDARY
   */
  @deprecated("Replaced with ReadPreference.SECONDARY")
=======
   *
   * Makes this query OK to run on a non-master node.
   * @deprecated Replaced with ReadPreference.SECONDARY
   */
  @deprecated("Replaced with ReadPreference.SECONDARY", "2.3.0")
>>>>>>> 1da1572a
  def slaveOk() = underlying.slaveOk() // parens for side-effect

  def numGetMores = underlying.numGetMores

  /**
   * numSeen
   *
   * Returns the number of objects through which this cursor has iterated,
   * as tracked by the java driver.
   *
   * @return The number of objects seen
   */
  def numSeen = underlying.numSeen

  def sizes = underlying.getSizes.asScala

  /**
   * batchSize
   *
   * Limits the number of elements returned in one batch.
   *
   * @param  n (Int) The number of elements to return in a batch
   * @return the same DBCursor, useful for chaining operations
   */
  def batchSize(n: Int) = {
    underlying.batchSize(n)
    this
  }

  def keysWanted = underlying.getKeysWanted

  def query = underlying.getQuery

  /**
   * "Special" Operators for cursors
   *
   * adds a special operator like $maxScan or $returnKey
   * @see http://www.mongodb.org/display/DOCS/Advanced+Queries#AdvancedQueries-Specialoperators
   * {@inheritDoc}
   * @return the same DBCursor, useful for chaining operations
   * @example addSpecial( "$returnKey" , 1 )
   * @example addSpecial( "$maxScan" , 100 )
   */
  def addSpecial(name: String, o: Any): this.type = {
    // The Java code returns a copy of itself (via _this_) so no clone/_newInstance
    underlying.addSpecial(name, o.asInstanceOf[AnyRef])
    this
  }

  /**
   * $returnKey
   *
   * Sets a special operator of $returnKey
   * If true, returns ONLY the index key.
   * Defaults to true if you just call $returnKey
   *
   * @param  bool (Boolean = true)
   * @return the same DBCursor, useful for chaining operations
   */
  def $returnKey(bool: Boolean = true): this.type = addSpecial("$returnKey", bool)

  /**
   * $maxScan
   *
   * Sets a special operator of $maxScan
   * Which defines the max number of items to scan.
   *
   * @param  max (A)
   * @tparam A : Numeric
   * @return the same DBCursor, useful for chaining operations
   */
  def $maxScan[A: Numeric](max: DBObject): this.type = addSpecial("$maxScan", max)

  /**
   * $query
   *
   * Sets a special operator of $query
   * Which defines the query for this cursor.
   *
   * This is the same as running find() on a Collection with the query.
   *
   * @param  q (DBObject)
   * @return the same DBCursor, useful for chaining operations
   */
  def $query[A <% DBObject](q: A): this.type = addSpecial("$query", q)

  /**
   * $orderby
   *
   * Sets a special operator of $orderby
   * which defines the sort spec for this cursor.
   *
   * This is the same as calling sort on the cursor.
   *
   * @param  obj (DBObject)
   * @return the same DBCursor, useful for chaining operations
   */
  def $orderby[A <% DBObject](obj: A): this.type = addSpecial("$orderby", obj)

  /**
   * $explain
   *
   * Sets a special operator of $explain
   * which, if true, explains the query instead of returning results.
   *
   * This is the same as calling the explain() method on the cursor.
   *
   * @param  bool (Boolean = true)
   * @return the same DBCursor, useful for chaining operations
   */
  def $explain(bool: Boolean = true): this.type = addSpecial("$explain", bool)

  /**
   * $snapshot
   *
   * Sets a special operator of $snapshot
   * which, if True, sets snapshot mode on the query.
   *
   * This is the same as calling the snapshot() method on the cursor.
   *
   * @param  bool (Boolean = true)
   * @return the same DBCursor, useful for chaining operations
   */
  def $snapshot(bool: Boolean = true): this.type = addSpecial("$snapshot", bool)

  /**
   * $min
   *
   * Sets minimum index bounds - commonly paired with $max
   *
   * @param  obj (DBObject)
   * @see http://www.mongodb.org/display/DOCS/min+and+max+Query+Specifiers
   *
   * @return the same DBCursor, useful for chaining operations
   */
  def $min[A <% DBObject](obj: A): this.type = addSpecial("$min", obj)

  /**
   * $max
   *
   * Sets maximum index bounds - commonly paired with $max
   *
   * @param  obj (DBObject)
   * @see http://www.mongodb.org/display/DOCS/max+and+max+Query+Specifiers
   *
   * @return the same DBCursor, useful for chaining operations
   */
  def $max[A <% DBObject](obj: A): this.type = addSpecial("$max", obj)

  /**
   * $showDiskLoc
   *
   * Sets a special operator $showDiskLoc which, if true,
   * shows the disk location of results.
   *
   * @param  bool (Boolean = true)
   * @return the same DBCursor, useful for chaining operations
   */
  def $showDiskLoc(bool: Boolean = true): this.type = addSpecial("$showDiskLoc", bool)

  /**
   * $hint
   *
   * Sets a special operator $hint which
   * forces the query to use a given index.
   *
   * This is the same as calling hint() on the cursor.
   *
   * @param obj (DBObject)
   * @return the same DBCursor, useful for chaining operations
   */
  def $hint[A <% DBObject](obj: A): this.type = addSpecial("$hint", obj)

  /**
   * _newInstance
   *
   * Utility method which concrete subclasses
   * are expected to implement for creating a new
   * instance of THIS concrete implementation from a
   * Java cursor.  Good with cursor calls that return a new cursor.
   *
   * @param  cursor (DBCursor)
   * @return (this.type)
   */
  def _newInstance(cursor: com.mongodb.DBCursor): MongoCursor

  /**
   * copy
   *
   * Creates a new copy of an existing database cursor.
   * The new cursor is an iterator even if the original
   * was an array.
   *
   * @return The new cursor
   */
  def copy(): MongoCursor = _newInstance(underlying.copy()) // parens for side-effects

}

/**
 * Concrete cursor implementation expecting standard DBObject operation
 * This is the version of MongoCursorBase you should expect to use in most cases.
 *
 * @version 2.0, 12/23/10
 * @since 1.0
 *
 * @param  val underlying (com.mongodb.DBCollection)
 * @tparam DBObject
 */
class ConcreteMongoCursor(val underlying: com.mongodb.DBCursor) extends MongoCursor {

  type T = DBObject

  /**
   * size
   *
   * The DBCursor's count of elements in the query,
   * AFTER the application of skip/limit, passed through
   * from the Java object.
   *
   * <b>NOTE:</b> size() takes into account any skip/limit settings on a cursor;
   * it is the size of just the window.
   * If you want to get a count of the entire query ignoring skip/limit
   * you must use count()
   *
   * @see count()
   *
   * @return Int indicating the number of elements returned by the query after skip/limit
   * @throws MongoException
   */
  override def size = underlying.size
  /**
   * _newInstance
   *
   * Utility method which concrete subclasses
   * are expected to implement for creating a new
   * instance of THIS concrete implementation from a
   * Java cursor.  Good with cursor calls that return a new cursor.
   *
   * @param  cursor (DBCursor)
   * @return (this.type)
   */
  def _newInstance(cursor: com.mongodb.DBCursor) = new ConcreteMongoCursor(cursor)

  /**
   * copy
   *
   * Creates a new copy of an existing database cursor.
   * The new cursor is an iterator even if the original
   * was an array.
   *
   * @return The new cursor
   */
  override def copy() = _newInstance(underlying.copy()) // parens for side-effects
}

object MongoCursor extends Logging {
<<<<<<< HEAD

  /** 
=======
  /**
>>>>>>> 1da1572a
   * Initialize a new cursor with your own custom settings
   *
   * @param  collection (MongoCollection)  collection to use
   * @param  query (Q) Query to perform
   * @param  keys (K) Keys to return from the query
   * @return (instance) A new MongoCursor
   */
<<<<<<< HEAD
  def apply[T <: DBObject: Manifest](collection: MongoCollection, query: DBObject, keys: DBObject): MongoCursor = apply(collection, query, keys, collection.readPreference)
=======
   def apply[T <: DBObject: Manifest](collection: MongoCollectionBase, query: DBObject, keys: DBObject): MongoCursorBase = apply(collection, query, keys, collection.readPreference)

  /**
   * Initialize a new cursor with your own custom settings
   *
   * @param  collection (MongoCollection)  collection to use
   * @param  query (Q) Query to perform
   * @param  keys (K) Keys to return from the query
   * @param  readPreference
   * @return (instance) A new MongoCursor
   */
  def apply[T <: DBObject: Manifest](collection: MongoCollectionBase, query: DBObject, keys: DBObject, readPref: ReadPreference) = {
    val cursor = new DBCursor(collection.underlying, query, keys, readPref)
>>>>>>> 1da1572a

  /** 
   * Initialize a new cursor with your own custom settings
   * 
   * @param  collection (MongoCollection)  collection to use
   * @param  query (Q) Query to perform
   * @param  keys (K) Keys to return from the query
   * @param  readPref (ReadPreference) the ReadPreference to use in this cursor
   * @return (instance) A new MongoCursor
   */
  def apply[T <: DBObject: Manifest](collection: MongoCollection, query: DBObject, keys: DBObject, readPref: ReadPreference): MongoCursor = {
    val cursor = new com.mongodb.DBCursor(collection.underlying, query, keys, readPref)

    if (manifest[T] == manifest[OptimizedLazyDBObject])
      new LazyMongoCursor(cursor)
    else
      new ConcreteMongoCursor(cursor)

  }
}

/**
<<<<<<< HEAD
 * Proxy of a DBCursor which returns Lazy BSON Objects.
 *
 * According to initial tests of the Lazy system:
 * """
 * Sub-objects can be obtained with no copy of data, just the offset
 * changes.
 * For a 700 bytes object, when accessing only a couple fields, the driver
 * speed is about 2.5x.
 * """
 *
 * @author Brendan W. McAdams <brendan@10gen.com>
 * @version 2.2, 8/18/11
 * @since 1.0
 *
 * @param  val underlying (com.mongodb.DBCollection)
=======
 * Concrete cursor implementation for typed Cursor operations via Collection.setObjectClass
 * This is a special case cursor for typed operations.
 *
 * @version 2.0, 12/23/10
 * @since 1.0
 *
 * @param  val underlying (com.mongodb.DBCollection)
 * @tparam A A Subclass of DBObject
>>>>>>> 1da1572a
 */
class LazyMongoCursor(val underlying: com.mongodb.DBCursor) extends MongoCursor {
  type T = OptimizedLazyDBObject

  /**
<<<<<<< HEAD
   * next
   *
   * Iterator increment.
   *
   * {@inheritDoc}
   *
   * @return The next element in the cursor
   */
  override def next() = underlying.next.asInstanceOf[OptimizedLazyDBObject]

  /**
   * hasNext
   *
   * Is there another element in the cursor?
   *
   * {@inheritDoc}
   *
   * @return (Boolean Next)
   */
  override def hasNext = underlying.hasNext
  /**
=======
>>>>>>> 1da1572a
   * _newInstance
   *
   * Utility method which concrete subclasses
   * are expected to implement for creating a new
   * instance of THIS concrete implementation from a
   * Java cursor.  Good with cursor calls that return a new cursor.
   *
   * @param  cursor (DBCursor)
   * @return (this.type)
   */
  def _newInstance(cursor: com.mongodb.DBCursor) = new LazyMongoCursor(cursor)

  /**
   * copy
   *
   * Creates a new copy of an existing database cursor.
   * The new cursor is an iterator even if the original
   * was an array.
   *
   * @return The new cursor
   */
  override def copy(): LazyMongoCursor = _newInstance(underlying.copy()) // parens for side-effects
}
<<<<<<< HEAD


/** 
 * 
 * 
 * @author Brendan W. McAdams <brendan@10gen.com>
=======
/**
 *
 *
>>>>>>> 1da1572a
 * @version 1.0, 12/15/10
 * @since 2.0
 *
 * @param  val underlying (DBObject)
 * @see http://dochub.mongodb.org/core/explain
 */
sealed class CursorExplanation(override val underlying: DBObject) extends MongoDBObject {

  /**
   * cursor
   *
   * The cursor type for the query
   * TODO - look at making this an enum?
   */
  def cursor = getAs[String]("cursor")

  /**
   * nscanned
   *
   *  Number of items examined by Mongo for this query.
   *  Items could be objects or index keys---if a "covered" index
   *  is involved, nscanned may be higher than nscannedObjects
   *
   * @return a Long value indicating 'nscanned'
   */
  def nscanned = getAs[Long]("nscanned")

  /**
   * nscannedObjects
   *
   * @return a Long value of # objects examined by Mongo for this query.
   */
  def nscannedObjects = getAs[Long]("nscannedObjects")

  /**
   * nYields
   *
   * @return A long value of the number of times the query yielded the read lock to let writes in
   */
  def nYields = getAs[Long]("nYields")

  /**
   * n
   *
   * @return a Long value of the number of objects which Mongo returned
   */
  def n = getAs[Long]("n")

  /**
   * millis
   *
   * @return The number of milliseconds the query took to execute
   */
  def millis = getAs[Long]("millis")

  /**
   * indexBounds
   *
   * @return the index boundaries this query used.
   */
  def indexBounds = getAs[MongoDBList]("indexBounds")

}<|MERGE_RESOLUTION|>--- conflicted
+++ resolved
@@ -1,9 +1,5 @@
 /**
-<<<<<<< HEAD
- * Copyright (c) 2010, 2011 10gen, Inc. <http://10gen.com>
-=======
  * Copyright (c) 2010 - 2012 10gen, Inc. <http://10gen.com>
->>>>>>> 1da1572a
  * Copyright (c) 2009, 2010 Novus Partners, Inc. <http://novus.com>
  *
  * Licensed under the Apache License, Version 2.0 (the "License");
@@ -26,20 +22,14 @@
 
 package com.mongodb.casbah
 
-import com.mongodb.casbah.util.Logging
-
-<<<<<<< HEAD
-import com.mongodb.casbah.commons._
-import scalaj.collection.Imports._
-
-import com.mongodb.casbah.util.bson.decoding.OptimizedLazyDBObject
-
-/** 
-=======
+import com.mongodb.DBCursor
+
+import com.mongodb.casbah.Imports._
+import com.mongodb.casbah.commons.Logging
+
 import scala.collection.JavaConverters._
 
 /**
->>>>>>> 1da1572a
  * Scala wrapper for Mongo DBCursors,
  * including ones which return custom DBObject subclasses.
  *
@@ -51,26 +41,24 @@
  *
  * @tparam T (DBObject or subclass thereof)
  */
-trait MongoCursor extends Iterator[DBObject] with Logging {
-
-  def underlying: com.mongodb.DBCursor
+trait MongoCursorBase extends Logging {
+
+  type T <: DBObject
+
+  val underlying: DBCursor
 
   /**
    * next
    *
    * Iterator increment.
-<<<<<<< HEAD
-   * 
-=======
    *
    * TODO: The cast to T should be examined for sanity/safety.
    *
->>>>>>> 1da1572a
    * {@inheritDoc}
    *
    * @return The next element in the cursor
    */
-  def next() = underlying.next
+  def next() = underlying.next.asInstanceOf[T]
 
   /**
    * hasNext
@@ -291,19 +279,11 @@
 
   /**
    * slaveOk
-<<<<<<< HEAD
-   * 
+   *
    * Makes this query OK to run on a non-master node.
    * @deprecated Replaced with ReadPreference.SECONDARY
    */
-  @deprecated("Replaced with ReadPreference.SECONDARY")
-=======
-   *
-   * Makes this query OK to run on a non-master node.
-   * @deprecated Replaced with ReadPreference.SECONDARY
-   */
   @deprecated("Replaced with ReadPreference.SECONDARY", "2.3.0")
->>>>>>> 1da1572a
   def slaveOk() = underlying.slaveOk() // parens for side-effect
 
   def numGetMores = underlying.numGetMores
@@ -375,7 +355,7 @@
    * @tparam A : Numeric
    * @return the same DBCursor, useful for chaining operations
    */
-  def $maxScan[A: Numeric](max: DBObject): this.type = addSpecial("$maxScan", max)
+  def $maxScan[A: Numeric](max: T): this.type = addSpecial("$maxScan", max)
 
   /**
    * $query
@@ -488,7 +468,7 @@
    * @param  cursor (DBCursor)
    * @return (this.type)
    */
-  def _newInstance(cursor: com.mongodb.DBCursor): MongoCursor
+  def _newInstance(cursor: DBCursor): MongoCursorBase
 
   /**
    * copy
@@ -499,7 +479,7 @@
    *
    * @return The new cursor
    */
-  def copy(): MongoCursor = _newInstance(underlying.copy()) // parens for side-effects
+  def copy(): MongoCursorBase = _newInstance(underlying.copy()) // parens for side-effects
 
 }
 
@@ -513,7 +493,7 @@
  * @param  val underlying (com.mongodb.DBCollection)
  * @tparam DBObject
  */
-class ConcreteMongoCursor(val underlying: com.mongodb.DBCursor) extends MongoCursor {
+class MongoCursor(val underlying: DBCursor) extends MongoCursorBase with Iterator[DBObject] {
 
   type T = DBObject
 
@@ -546,7 +526,7 @@
    * @param  cursor (DBCursor)
    * @return (this.type)
    */
-  def _newInstance(cursor: com.mongodb.DBCursor) = new ConcreteMongoCursor(cursor)
+  def _newInstance(cursor: DBCursor) = new MongoCursor(cursor)
 
   /**
    * copy
@@ -557,16 +537,11 @@
    *
    * @return The new cursor
    */
-  override def copy() = _newInstance(underlying.copy()) // parens for side-effects
+  override def copy(): MongoCursor = _newInstance(underlying.copy()) // parens for side-effects
 }
 
 object MongoCursor extends Logging {
-<<<<<<< HEAD
-
-  /** 
-=======
-  /**
->>>>>>> 1da1572a
+  /**
    * Initialize a new cursor with your own custom settings
    *
    * @param  collection (MongoCollection)  collection to use
@@ -574,9 +549,6 @@
    * @param  keys (K) Keys to return from the query
    * @return (instance) A new MongoCursor
    */
-<<<<<<< HEAD
-  def apply[T <: DBObject: Manifest](collection: MongoCollection, query: DBObject, keys: DBObject): MongoCursor = apply(collection, query, keys, collection.readPreference)
-=======
    def apply[T <: DBObject: Manifest](collection: MongoCollectionBase, query: DBObject, keys: DBObject): MongoCursorBase = apply(collection, query, keys, collection.readPreference)
 
   /**
@@ -590,46 +562,16 @@
    */
   def apply[T <: DBObject: Manifest](collection: MongoCollectionBase, query: DBObject, keys: DBObject, readPref: ReadPreference) = {
     val cursor = new DBCursor(collection.underlying, query, keys, readPref)
->>>>>>> 1da1572a
-
-  /** 
-   * Initialize a new cursor with your own custom settings
-   * 
-   * @param  collection (MongoCollection)  collection to use
-   * @param  query (Q) Query to perform
-   * @param  keys (K) Keys to return from the query
-   * @param  readPref (ReadPreference) the ReadPreference to use in this cursor
-   * @return (instance) A new MongoCursor
-   */
-  def apply[T <: DBObject: Manifest](collection: MongoCollection, query: DBObject, keys: DBObject, readPref: ReadPreference): MongoCursor = {
-    val cursor = new com.mongodb.DBCursor(collection.underlying, query, keys, readPref)
-
-    if (manifest[T] == manifest[OptimizedLazyDBObject])
-      new LazyMongoCursor(cursor)
+
+    if (manifest[T] == manifest[DBObject])
+      new MongoCursor(cursor)
     else
-      new ConcreteMongoCursor(cursor)
+      new MongoGenericTypedCursor[T](cursor)
 
   }
 }
 
 /**
-<<<<<<< HEAD
- * Proxy of a DBCursor which returns Lazy BSON Objects.
- *
- * According to initial tests of the Lazy system:
- * """
- * Sub-objects can be obtained with no copy of data, just the offset
- * changes.
- * For a 700 bytes object, when accessing only a couple fields, the driver
- * speed is about 2.5x.
- * """
- *
- * @author Brendan W. McAdams <brendan@10gen.com>
- * @version 2.2, 8/18/11
- * @since 1.0
- *
- * @param  val underlying (com.mongodb.DBCollection)
-=======
  * Concrete cursor implementation for typed Cursor operations via Collection.setObjectClass
  * This is a special case cursor for typed operations.
  *
@@ -638,36 +580,11 @@
  *
  * @param  val underlying (com.mongodb.DBCollection)
  * @tparam A A Subclass of DBObject
->>>>>>> 1da1572a
  */
-class LazyMongoCursor(val underlying: com.mongodb.DBCursor) extends MongoCursor {
-  type T = OptimizedLazyDBObject
-
-  /**
-<<<<<<< HEAD
-   * next
-   *
-   * Iterator increment.
-   *
-   * {@inheritDoc}
-   *
-   * @return The next element in the cursor
-   */
-  override def next() = underlying.next.asInstanceOf[OptimizedLazyDBObject]
-
-  /**
-   * hasNext
-   *
-   * Is there another element in the cursor?
-   *
-   * {@inheritDoc}
-   *
-   * @return (Boolean Next)
-   */
-  override def hasNext = underlying.hasNext
-  /**
-=======
->>>>>>> 1da1572a
+class MongoGenericTypedCursor[A <: DBObject](val underlying: DBCursor) extends MongoCursorBase {
+  type T = A
+
+  /**
    * _newInstance
    *
    * Utility method which concrete subclasses
@@ -678,7 +595,7 @@
    * @param  cursor (DBCursor)
    * @return (this.type)
    */
-  def _newInstance(cursor: com.mongodb.DBCursor) = new LazyMongoCursor(cursor)
+  def _newInstance(cursor: DBCursor) = new MongoGenericTypedCursor[T](cursor)
 
   /**
    * copy
@@ -689,20 +606,11 @@
    *
    * @return The new cursor
    */
-  override def copy(): LazyMongoCursor = _newInstance(underlying.copy()) // parens for side-effects
+  override def copy(): MongoGenericTypedCursor[T] = _newInstance(underlying.copy()) // parens for side-effects
 }
-<<<<<<< HEAD
-
-
-/** 
- * 
- * 
- * @author Brendan W. McAdams <brendan@10gen.com>
-=======
 /**
  *
  *
->>>>>>> 1da1572a
  * @version 1.0, 12/15/10
  * @since 2.0
  *
