--- conflicted
+++ resolved
@@ -22,6 +22,7 @@
 
 package com.mongodb.casbah
 
+import com.mongodb.casbah.Imports._
 
 import scala.collection.JavaConverters._
 
@@ -81,21 +82,13 @@
     try {
       require(collection.isDefined, "Cannot connect to Collection as none is defined.")
       connectDB match {
-<<<<<<< HEAD
-        case Right(db) => 
-=======
         case Right(db) =>
->>>>>>> 1da1572a
           Right(db(collection.get))
         case Left(t) => Left(t)
       }
     } catch {
       case t => Left(t)
     }
-<<<<<<< HEAD
-
-=======
->>>>>>> 1da1572a
   }
 
   override def toString = underlying.toString
