--- conflicted
+++ resolved
@@ -22,8 +22,11 @@
 
 package com.mongodb.casbah
 
+import com.mongodb.casbah.Imports._
 
 import scala.collection.JavaConverters._
+
+import com.mongodb.{ Mongo, ServerAddress }
 
 /**
  * Wrapper object for Mongo Connections, providing the static methods the Java driver gives.
@@ -142,11 +145,7 @@
    * @throws MongoException
    */
   def apply(host: String) = new MongoConnection(new com.mongodb.Mongo(host))
-<<<<<<< HEAD
-  /** 
-=======
-  /**
->>>>>>> 1da1572a
+  /**
    * Connects to a (single) mongodb node
    *
    * @param  host (String)  server to connect to
@@ -165,10 +164,6 @@
  *
  */
 class MongoConnection(val underlying: com.mongodb.Mongo) {
-<<<<<<< HEAD
-
-=======
->>>>>>> 1da1572a
   /**
    * Apply method which proxies getDB, allowing you to call
    * <code>connInstance("dbName")</code>
@@ -233,11 +228,7 @@
    * Sets queries to be OK to run on slave nodes.
    * @deprecated Replaced with ReadPreference.SECONDARY
    */
-<<<<<<< HEAD
-  @deprecated("Replaced with ReadPreference.SECONDARY")
-=======
   @deprecated("Replaced with ReadPreference.SECONDARY", "2.3.0")
->>>>>>> 1da1572a
   def slaveOk() = underlying.slaveOk() // use parens because this side-effects
 
   /**
@@ -274,78 +265,48 @@
    * Set the write concern for this database.
    * Will be used for writes to any collection in this database.
    * See the documentation for {@link WriteConcern} for more info.
-<<<<<<< HEAD
-   * 
-   * @param concern (com.mongodb.WriteConcern) The write concern to use
-   * @see com.mongodb.WriteConcern 
-=======
    *
    * @param concern (WriteConcern) The write concern to use
    * @see WriteConcern
->>>>>>> 1da1572a
    * @see http://www.thebuzzmedia.com/mongodb-single-server-data-durability-guide/
    */
-  def setWriteConcern(concern: com.mongodb.WriteConcern) = underlying.setWriteConcern(concern)
+  def setWriteConcern(concern: WriteConcern) = underlying.setWriteConcern(concern)
 
   /**
    *
    * Set the write concern for this database.
    * Will be used for writes to any collection in this database.
-<<<<<<< HEAD
-   * See the documentation for {@link com.mongodb.WriteConcern} for more info.
-   * 
-   * @param concern (com.mongodb.WriteConcern) The write concern to use
-   * @see com.mongodb.WriteConcern 
-=======
    * See the documentation for {@link WriteConcern} for more info.
    *
    * @param concern (WriteConcern) The write concern to use
    * @see WriteConcern
->>>>>>> 1da1572a
    * @see http://www.thebuzzmedia.com/mongodb-single-server-data-durability-guide/
    */
-  def writeConcern_=(concern: com.mongodb.WriteConcern) = setWriteConcern(concern)
+  def writeConcern_=(concern: WriteConcern) = setWriteConcern(concern)
 
   /**
    *
    * get the write concern for this database,
    * which is used for writes to any collection in this database.
-<<<<<<< HEAD
-   * See the documentation for {@link com.mongodb.WriteConcern} for more info.
-   * 
-   * @see com.mongodb.WriteConcern 
-   * @see http://www.thebuzzmedia.com/mongodb-single-server-data-durability-guide/
-   */
-  def getWriteConcern = underlying.getWriteConcern
-=======
    * See the documentation for {@link WriteConcern} for more info.
    *
    * @see WriteConcern
    * @see http://www.thebuzzmedia.com/mongodb-single-server-data-durability-guide/
    */
   def getWriteConcern = underlying.getWriteConcern()
->>>>>>> 1da1572a
 
   /**
    *
    * get the write concern for this database,
    * which is used for writes to any collection in this database.
-   * See the documentation for {@link com.mongodb.WriteConcern} for more info.
-   *
-<<<<<<< HEAD
-   * @see com.mongodb.WriteConcern 
-=======
+   * See the documentation for {@link WriteConcern} for more info.
+   *
    * @see WriteConcern
->>>>>>> 1da1572a
    * @see http://www.thebuzzmedia.com/mongodb-single-server-data-durability-guide/
    */
   def writeConcern = getWriteConcern
 
-<<<<<<< HEAD
-  /**
-=======
  /**
->>>>>>> 1da1572a
    * Sets the read preference for this database. Will be used as default for
    * reads from any collection in this database. See the
    * documentation for {@link ReadPreference} for more information.
