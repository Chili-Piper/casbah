/**
 * Copyright (c) 2010 10gen, Inc. <http://10gen.com>
 * Copyright (c) 2009, 2010 Novus Partners, Inc. <http://novus.com>
 *
 * Licensed under the Apache License, Version 2.0 (the "License");
 * you may not use this file except in compliance with the License.
 * You may obtain a copy of the License at
 *
 *   http://www.apache.org/licenses/LICENSE-2.0
 *
 * Unless required by applicable law or agreed to in writing, software
 * distributed under the License is distributed on an "AS IS" BASIS,
 * WITHOUT WARRANTIES OR CONDITIONS OF ANY KIND, either express or implied.
 * See the License for the specific language governing permissions and
 * limitations under the License.
 *
 * For questions and comments about this product, please see the project page at:
 *
 *     http://github.com/mongodb/casbah
 *
 */

package com.mongodb.casbah

<<<<<<< HEAD
import scalaj.collection.Imports._

import com.mongodb.{ DBCursor , DBCollection , DBDecoderFactory, DBEncoderFactory}

import javax.net.SocketFactory

/** 
=======
import com.mongodb.casbah.Imports._

import scala.collection.JavaConverters._

import com.mongodb.{ DBDecoderFactory, DBEncoderFactory }

import javax.net.SocketFactory

/**
>>>>>>> 1da1572a
 * Helper class for creating MongoOptions instances
 *
 * @since 2.0
 * @see com.mongodb.MongoOptions
 */
object MongoOptions {

  val Defaults = new MongoOptions()
  /**
   * Instantiate a new MongoOptions instance
   *
   * @param autoConnectRetry Whether system autoretries on connection errors (default: False)
   * @param connectionsPerHost # of connections allowed per host (pool size, per host)
   * @param threadsAllowedToBlockForConnectionMultiplier Multiplier for connectiosnPerHost at # of threads that can block, default 5
   * @param Max wait time for a blocking thread for a connection from the pool, default 1000 * 60 * 2
   * @param Connection timeout in milliseconds, for establishing the socket connections, default 0 (infinite)
   * @param Socket timeout, passed to Socket.setSoTimeout, default 0
   * @throws MongoException
   * @see ServerAddress
   * @see MongoDBAddress
   */
  def apply(autoConnectRetry: Boolean = Defaults.autoConnectRetry,
    connectionsPerHost: Int = Defaults.connectionsPerHost,
    threadsAllowedToBlockForConnectionMultiplier: Int = Defaults.threadsAllowedToBlockForConnectionMultiplier,
    maxWaitTime: Int = Defaults.maxWaitTime,
    connectTimeout: Int = Defaults.connectTimeout,
    socketTimeout: Int = Defaults.socketTimeout,
    socketKeepAlive: Boolean = Defaults.socketKeepAlive,
    maxAutoConnectRetryTime: Long = Defaults.maxAutoConnectRetryTime,
    slaveOk: Boolean = Defaults.slaveOk,
    safe: Boolean = Defaults.safe,
    w: Int = Defaults.w,
    wTimeout: Int = Defaults.wtimeout,
    fsync: Boolean = Defaults.fsync,
    j: Boolean = Defaults.j,
<<<<<<< HEAD
    dbDecoderFactory: DBDecoderFactory = Defaults.dbDecoderFactory, 
    dbEncoderFactory: DBEncoderFactory = Defaults.dbEncoderFactory,
    socketFactory: SocketFactory = Defaults.socketFactory,
    description: String = Defaults.description
    ) = {
=======
    dbDecoderFactory: DBDecoderFactory = Defaults.dbDecoderFactory,
    dbEncoderFactory: DBEncoderFactory = Defaults.dbEncoderFactory,
    socketFactory: SocketFactory = Defaults.socketFactory,
    description: String = Defaults.description) = {
>>>>>>> 1da1572a
    val options = new MongoOptions;

    options.autoConnectRetry = autoConnectRetry
    options.connectionsPerHost = connectionsPerHost
    options.threadsAllowedToBlockForConnectionMultiplier = threadsAllowedToBlockForConnectionMultiplier
    options.maxWaitTime = maxWaitTime
    options.connectTimeout = connectTimeout
    options.socketTimeout = socketTimeout
    options.socketKeepAlive = socketKeepAlive
    options.maxAutoConnectRetryTime = maxAutoConnectRetryTime
    options.slaveOk = slaveOk
    options.safe = safe
    options.w = w
    options.wtimeout = wTimeout
    options.fsync = fsync
    options.j = j
    options.dbDecoderFactory = dbDecoderFactory
    options.dbEncoderFactory = dbEncoderFactory
    options.socketFactory = socketFactory
    options.description = description
    options
  }

}
<|MERGE_RESOLUTION|>--- conflicted
+++ resolved
@@ -22,15 +22,6 @@
 
 package com.mongodb.casbah
 
-<<<<<<< HEAD
-import scalaj.collection.Imports._
-
-import com.mongodb.{ DBCursor , DBCollection , DBDecoderFactory, DBEncoderFactory}
-
-import javax.net.SocketFactory
-
-/** 
-=======
 import com.mongodb.casbah.Imports._
 
 import scala.collection.JavaConverters._
@@ -40,7 +31,6 @@
 import javax.net.SocketFactory
 
 /**
->>>>>>> 1da1572a
  * Helper class for creating MongoOptions instances
  *
  * @since 2.0
@@ -76,18 +66,10 @@
     wTimeout: Int = Defaults.wtimeout,
     fsync: Boolean = Defaults.fsync,
     j: Boolean = Defaults.j,
-<<<<<<< HEAD
-    dbDecoderFactory: DBDecoderFactory = Defaults.dbDecoderFactory, 
-    dbEncoderFactory: DBEncoderFactory = Defaults.dbEncoderFactory,
-    socketFactory: SocketFactory = Defaults.socketFactory,
-    description: String = Defaults.description
-    ) = {
-=======
     dbDecoderFactory: DBDecoderFactory = Defaults.dbDecoderFactory,
     dbEncoderFactory: DBEncoderFactory = Defaults.dbEncoderFactory,
     socketFactory: SocketFactory = Defaults.socketFactory,
     description: String = Defaults.description) = {
->>>>>>> 1da1572a
     val options = new MongoOptions;
 
     options.autoConnectRetry = autoConnectRetry
