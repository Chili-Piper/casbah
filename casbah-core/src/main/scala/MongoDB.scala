--- conflicted
+++ resolved
@@ -22,7 +22,9 @@
 
 package com.mongodb.casbah
 
-import com.mongodb.casbah.util.Logging
+import com.mongodb.casbah.Imports._
+import com.mongodb.casbah.commons.Logging
+import com.mongodb.casbah.map_reduce.{ MapReduceResult, MapReduceCommand }
 
 import scala.collection.JavaConverters._
 
@@ -57,9 +59,6 @@
    */
   def apply(collection: String): MongoCollection = underlying.getCollection(collection).asScala
 
-<<<<<<< HEAD
-  def lazyCollection(collection: String) = underlying.getCollection(collection).asLazyScala
-=======
   // TODO - write tests and make so!
   // /**
   //  * Creates a Mongo instance based on a (single) mongodb node (default port).
@@ -69,7 +68,6 @@
   //  * @return MongoTypedCollection[A]
   //  */
   // def apply(collection: String, objectClass: Class[DBObject]) = underlying.getCollection(collection).asScala.setObjectClass(objectClass)
->>>>>>> 1da1572a
 
   def addUser(username: String, passwd: String) = underlying.addUser(username, passwd.toArray)
 
@@ -157,9 +155,9 @@
    */
   def getLastError() = underlying.getLastError
   def lastError() = getLastError()
-  def getLastError(writeConcern: com.mongodb.WriteConcern) =
+  def getLastError(writeConcern: WriteConcern) =
     underlying.getLastError(writeConcern)
-  def lastError(writeConcern: com.mongodb.WriteConcern) =
+  def lastError(writeConcern: WriteConcern) =
     getLastError(writeConcern)
   def getLastError(w: Int, wTimeout: Int, fsync: Boolean) =
     underlying.getLastError(w, wTimeout, fsync)
@@ -228,64 +226,40 @@
    * Sets queries to be OK to run on slave nodes.
    * @deprecated Replaced with ReadPreference.SECONDARY
    */
-<<<<<<< HEAD
-  @deprecated("Replaced with ReadPreference.SECONDARY")
-=======
   @deprecated("Replaced with ReadPreference.SECONDARY", "2.3.0")
->>>>>>> 1da1572a
   def slaveOk() = underlying.slaveOk() // use parens because this side-effects
 
   /**
    *
    * Set the write concern for this database.
    * Will be used for writes to any collection in this database.
-<<<<<<< HEAD
-   * See the documentation for {@link com.mongodb.WriteConcern} for more info.
-   * 
-   * @param concern (com.mongodb.WriteConcern) The write concern to use
-   * @see com.mongodb.WriteConcern 
-=======
    * See the documentation for {@link WriteConcern} for more info.
    *
    * @param concern (WriteConcern) The write concern to use
    * @see WriteConcern
->>>>>>> 1da1572a
    * @see http://www.thebuzzmedia.com/mongodb-single-server-data-durability-guide/
    */
-  def setWriteConcern(concern: com.mongodb.WriteConcern) = underlying.setWriteConcern(concern)
+  def setWriteConcern(concern: WriteConcern) = underlying.setWriteConcern(concern)
 
   /**
    *
    * Set the write concern for this database.
    * Will be used for writes to any collection in this database.
-<<<<<<< HEAD
-   * See the documentation for {@link com.mongodb.WriteConcern} for more info.
-   * 
-   * @param concern (com.mongodb.WriteConcern) The write concern to use
-   * @see com.mongodb.WriteConcern 
-=======
    * See the documentation for {@link WriteConcern} for more info.
    *
    * @param concern (WriteConcern) The write concern to use
    * @see WriteConcern
->>>>>>> 1da1572a
    * @see http://www.thebuzzmedia.com/mongodb-single-server-data-durability-guide/
    */
-  def writeConcern_=(concern: com.mongodb.WriteConcern) = setWriteConcern(concern)
+  def writeConcern_=(concern: WriteConcern) = setWriteConcern(concern)
 
   /**
    *
    * get the write concern for this database,
    * which is used for writes to any collection in this database.
-<<<<<<< HEAD
-   * See the documentation for {@link com.mongodb.WriteConcern} for more info.
-   * 
-   * @see com.mongodb.WriteConcern 
-=======
    * See the documentation for {@link WriteConcern} for more info.
    *
    * @see WriteConcern
->>>>>>> 1da1572a
    * @see http://www.thebuzzmedia.com/mongodb-single-server-data-durability-guide/
    */
   def getWriteConcern = underlying.getWriteConcern()
@@ -294,13 +268,9 @@
    *
    * get the write concern for this database,
    * which is used for writes to any collection in this database.
-   * See the documentation for {@link com.mongodb.WriteConcern} for more info.
-   *
-<<<<<<< HEAD
-   * @see com.mongodb.WriteConcern 
-=======
+   * See the documentation for {@link WriteConcern} for more info.
+   *
    * @see WriteConcern
->>>>>>> 1da1572a
    * @see http://www.thebuzzmedia.com/mongodb-single-server-data-durability-guide/
    */
   def writeConcern = getWriteConcern
@@ -342,42 +312,6 @@
   def getReadPreference = underlying.getReadPreference
 
   /**
-   * Sets the read preference for this database. Will be used as default for
-   * reads from any collection in this database. See the
-   * documentation for {@link ReadPreference} for more information.
-   *
-   * @param preference Read Preference to use
-   */
-  def readPreference_=(pref: ReadPreference) = setReadPreference(pref)
-
-  /**
-   * Sets the read preference for this database. Will be used as default for
-   * reads from any collection in this database. See the
-   * documentation for {@link ReadPreference} for more information.
-   *
-   * @param preference Read Preference to use
-   */
-  def setReadPreference(pref: ReadPreference) = underlying.setReadPreference(pref)
-
-  /**
-   * Gets the read preference for this database. Will be used as default for
-   * reads from any collection in this database. See the
-   * documentation for {@link ReadPreference} for more information.
-   *
-   * @param preference Read Preference to use
-   */
-  def readPreference = getReadPreference
-
-  /**
-   * Gets the read preference for this database. Will be used as default for
-   * reads from any collection in this database. See the
-   * documentation for {@link ReadPreference} for more information.
-   *
-   * @param preference Read Preference to use
-   */
-  def getReadPreference = underlying.getReadPreference
-
-  /**
    * Checks to see if a collection by name %lt;name&gt; exists.
    * @param collectionName The collection to test for existence
    * @return false if no collection by that name exists, true if a match to an existing collection was found
@@ -394,8 +328,8 @@
    * @param command An instance of MapReduceCommand representing the required MapReduce
    * @return MapReduceResult a wrapped result object.  This contains the returns success, counts etc, but implements iterator and can be iterated directly
    */
-  def mapReduce(cmd: map_reduce.MapReduceCommand): map_reduce.MapReduceResult =
-    map_reduce.MapReduceResult(command(cmd.toDBObject))(this)
+  def mapReduce(cmd: MapReduceCommand): MapReduceResult =
+    MapReduceResult(command(cmd.toDBObject))(this)
 
   /**
    * write concern aware write op block.
@@ -410,13 +344,8 @@
    *
    * Your function must return WriteResult, which is the
    * return type of any mongo write operation like insert/save/update/remove
-<<<<<<< HEAD
-   * 
-   * If you have set a connection or DB level com.mongodb.WriteConcern,
-=======
    *
    * If you have set a connection or DB level WriteConcern,
->>>>>>> 1da1572a
    * it will be inherited.
    *
    * @throws MongoException
@@ -459,7 +388,7 @@
    *
    * @throws MongoException
    */
-  def request(writeConcern: com.mongodb.WriteConcern)(op: MongoDB => WriteResult) =
+  def request(writeConcern: WriteConcern)(op: MongoDB => WriteResult) =
     op(this).getLastError(writeConcern).throwOnError
 
   def checkedWrite(op: MongoDB => WriteResult) =
