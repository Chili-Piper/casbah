/**
<<<<<<< HEAD
 * Copyright (c) 2010, 2011 10gen, Inc. <http://10gen.com>
=======
 * Copyright (c) 2010 - 2012 10gen, Inc. <http://10gen.com>
>>>>>>> 1da1572a
 * Copyright (c) 2009, 2010 Novus Partners, Inc. <http://novus.com>
 *
 * Licensed under the Apache License, Version 2.0 (the "License");
 * you may not use this file except in compliance with the License.
 * You may obtain a copy of the License at
 *
 *   http://www.apache.org/licenses/LICENSE-2.0
 *
 * Unless required by applicable law or agreed to in writing, software
 * distributed under the License is distributed on an "AS IS" BASIS,
 * WITHOUT WARRANTIES OR CONDITIONS OF ANY KIND, either express or implied.
 * See the License for the specific language governing permissions and
 * limitations under the License.
 *
 * For questions and comments about this product, please see the project page at:
 *
 *     http://github.com/mongodb/casbah
 *
 */

package com.mongodb.casbah

<<<<<<< HEAD
object `package` extends Imports with commons.Imports with query.Imports with commons.Exports with query.Exports
=======
import scala.collection.JavaConverters._
import org.scala_tools.time.Imports._
>>>>>>> 1da1572a

/**
 * <code>Implicits</code> object to expose implicit conversions to implementing classes
 * which facilitate more Scala-like functionality in Mongo.
 *
 * For classes of <code>Mongo</code> (The connection class), <code>DB</code>, <code>DBCollection</code>,
 * and <code>DBCursor</code>, extension methods of asScala are added which will, when invoked,
 * return a Scala-ified wrapper class to replace the Java-driver class it was called on.
 *
 * These scala-ified wrappers do conversions to/from Java datatypes where necessary and will always return
 * Scala types.
 *
 * Additionally, Collection and Cursors can be called with <code>asScalaTyped</code> and a type (either an
 * implicit or explicitly passed <code>Manifest</code> object is used to determine type) to return
 * a Type optimized version of themselves.  The type must be a subclass of DBObject, and it is up to YOU the
 * programmer to determine that your underlying collection can be deserialized to objects of type A.
 *
 * Type oriented Collections and Cursors will ALWAYS try to deserialize DBObjects to their type where appropriate
 * (exceptions are things like group and mapReduce which return non-standard data and will be DBObjects)
 *
 */
trait Implicits {

  /**
   * Implicit extension methods for Mongo's connection object.
   * Capable of returning a Scala optimized wrapper object.
   * @param conn A <code>Mongo</code> object to wrap
   */
  implicit def mongoConnAsScala(conn: com.mongodb.Mongo) = new {
    /**
     * Return a type-neutral Scala Wrapper object for the Connection
     * @return MongoConnection An instance of a scala wrapper containing the connection object
     */
    def asScala = new MongoConnection(conn)
  }

  /**
   * Implicit extension methods for Mongo's DB object.
   * Capable of returning a Scala optimized wrapper object.
   * @param db A <code>DB</code> object to wrap
   */
  implicit def mongoDBAsScala(db: com.mongodb.DB) = new {
    /**
     * Return a type-neutral Scala Wrapper object for the DB
     * @return MongoDB An instance of a scala wrapper containing the DB object
     */
    def asScala = new MongoDB(db)
  }

  /**
   * Implicit extension methods for Mongo's Collection object.
   * Capable of returning a Scala optimized wrapper object.
   * @param coll A <code>DBCollection</code> object to wrap
   */
  implicit def mongoCollAsScala(coll: com.mongodb.DBCollection) = new {
    /**
     * Return a type-neutral Scala wrapper object for the DBCollection
     * @return MongoCollection An instance of the scala wrapper containing the collection object.
     */
    def asScala: MongoCollection = new ConcreteMongoCollection(coll)

    def asLazyScala: LazyMongoCollection = new LazyMongoCollection(coll)

  }

  /**
   * Implicit extension methods for Mongo's DBCursor object.
   * Capable of returning a Scala optimized wrapper object.
   * @param cursor A <code>DBCursor</code> object to wrap
   */
  implicit def mongoCursorAsScala(cursor: com.mongodb.DBCursor) = new {
    /**
     * Return a type-neutral Scala wrapper object for the DBCursor
     * @return MongoCursor An instance of the scala wrapper containing the cursor object.
     */
    def asScala: MongoCursor = new ConcreteMongoCursor(cursor)

  }

  implicit def stringAsNamedCollectionMROutput(name: String) = map_reduce.MapReduceStandardOutput(name)

}

object Implicits extends Implicits with commons.Implicits with query.Implicits
<<<<<<< HEAD
=======
object Imports extends Imports with commons.Imports with query.Imports with query.dsl.FluidQueryBarewordOps
>>>>>>> 1da1572a
object BaseImports extends BaseImports with commons.BaseImports with query.BaseImports
object TypeImports extends TypeImports with commons.TypeImports with query.TypeImports

@deprecated("The Imports._ semantic has been deprecated.  Please import 'com.mongodb.casbah._' instead.")
object Imports extends Imports with commons.Imports with commons.Exports with query.Imports

trait Imports extends BaseImports with TypeImports with Implicits

package core {
  /**
   * You can import core to get "just" Casbah core; no commons, query, etc.
   * This is useful to pick which QueryDSL type you want, etc.
   */
  object `package` extends Imports

  trait Exports {
    type MongoCursor = com.mongodb.casbah.MongoCursor
    type MongoCollection = com.mongodb.casbah.MongoCollection
    type LazyMongoCollection = com.mongodb.casbah.LazyMongoCollection
    type MongoDB = com.mongodb.casbah.MongoDB
    type MongoConnection = com.mongodb.casbah.MongoConnection
    type MongoURI = com.mongodb.casbah.MongoURI
    type LazyMongoCursor = com.mongodb.casbah.LazyMongoCursor
    type BSONDecodingStrategy = com.mongodb.casbah.BSONDecodingStrategy
    /**
     * Static classes
     */
    val MongoConnection = com.mongodb.casbah.MongoConnection
    val MongoDBAddress = com.mongodb.casbah.MongoDBAddress
    val BSONDecodingStrategy = com.mongodb.casbah.BSONDecodingStrategy
    val MongoOptions = com.mongodb.casbah.MongoOptions
    val WriteConcern = com.mongodb.casbah.WriteConcern
  }
}

trait BaseImports {
<<<<<<< HEAD
=======
  val MongoClient = com.mongodb.casbah.MongoClient
  val MongoConnection = com.mongodb.casbah.MongoConnection
  val MongoDBAddress = com.mongodb.casbah.MongoDBAddress
  val MongoOptions = com.mongodb.casbah.MongoOptions
  val MongoClientOptions = com.mongodb.casbah.MongoClientOptions
  val WriteConcern = com.mongodb.casbah.WriteConcern
  val ReadPreference = com.mongodb.casbah.ReadPreference
>>>>>>> 1da1572a
  val MapReduceCommand = com.mongodb.casbah.map_reduce.MapReduceCommand
  val MapReduceInlineOutput = com.mongodb.casbah.map_reduce.MapReduceInlineOutput
  val MapReduceMergeOutput = com.mongodb.casbah.map_reduce.MapReduceMergeOutput
  val MapReduceReduceOutput = com.mongodb.casbah.map_reduce.MapReduceReduceOutput
}

trait TypeImports {
  type MongoOptions = com.mongodb.MongoOptions
<<<<<<< HEAD
  type LazyDBObject = com.mongodb.LazyDBObject
  type ReadPreference = com.mongodb.ReadPreference
=======
  type MongoClient = com.mongodb.casbah.MongoClient
  type MongoClientOptions = com.mongodb.MongoClientOptions
  type MongoClientURI = com.mongodb.MongoClientURI
  type WriteConcern = com.mongodb.WriteConcern
>>>>>>> 1da1572a
  type WriteResult = com.mongodb.WriteResult
  type ServerAddress = com.mongodb.ServerAddress
  type MapReduceCommand = com.mongodb.casbah.map_reduce.MapReduceCommand
  type MapReduceResult = com.mongodb.casbah.map_reduce.MapReduceResult
  type MapReduceError = com.mongodb.casbah.map_reduce.MapReduceError
  type MapReduceCollectionBasedResult = com.mongodb.casbah.map_reduce.MapReduceCollectionBasedResult
  type MapReduceInlineResult = com.mongodb.casbah.map_reduce.MapReduceInlineResult
  type MapReduceException = com.mongodb.casbah.map_reduce.MapReduceException
  type MapReduceOutputTarget = com.mongodb.casbah.map_reduce.MapReduceOutputTarget
  type MapReduceMergeOutput = com.mongodb.casbah.map_reduce.MapReduceMergeOutput
  type MapReduceReduceOutput = com.mongodb.casbah.map_reduce.MapReduceReduceOutput
  type DBAddress = com.mongodb.DBAddress
<<<<<<< HEAD
=======
  type ReadPreference = com.mongodb.ReadPreference
  type ServerAddress = com.mongodb.ServerAddress
>>>>>>> 1da1572a
  type DBEncoder = com.mongodb.DBEncoder
  type DBDecoder = com.mongodb.DBDecoder
}
<|MERGE_RESOLUTION|>--- conflicted
+++ resolved
@@ -1,9 +1,5 @@
 /**
-<<<<<<< HEAD
- * Copyright (c) 2010, 2011 10gen, Inc. <http://10gen.com>
-=======
  * Copyright (c) 2010 - 2012 10gen, Inc. <http://10gen.com>
->>>>>>> 1da1572a
  * Copyright (c) 2009, 2010 Novus Partners, Inc. <http://novus.com>
  *
  * Licensed under the Apache License, Version 2.0 (the "License");
@@ -26,12 +22,8 @@
 
 package com.mongodb.casbah
 
-<<<<<<< HEAD
-object `package` extends Imports with commons.Imports with query.Imports with commons.Exports with query.Exports
-=======
 import scala.collection.JavaConverters._
 import org.scala_tools.time.Imports._
->>>>>>> 1da1572a
 
 /**
  * <code>Implicits</code> object to expose implicit conversions to implementing classes
@@ -91,10 +83,12 @@
      * Return a type-neutral Scala wrapper object for the DBCollection
      * @return MongoCollection An instance of the scala wrapper containing the collection object.
      */
-    def asScala: MongoCollection = new ConcreteMongoCollection(coll)
-
-    def asLazyScala: LazyMongoCollection = new LazyMongoCollection(coll)
-
+    def asScala: MongoCollection = new MongoCollection(coll)
+    /**
+     * Return a GENERIC Scala wrapper object for the DBCollection specific to a given Parameter type.
+     * @return MongoCollection[A<:DBObject] An instance of the scala wrapper containing the collection object.
+     */
+    def asScalaTyped[A <: com.mongodb.DBObject](implicit m: scala.reflect.Manifest[A]) = new MongoGenericTypedCollection[A](coll)
   }
 
   /**
@@ -107,8 +101,12 @@
      * Return a type-neutral Scala wrapper object for the DBCursor
      * @return MongoCursor An instance of the scala wrapper containing the cursor object.
      */
-    def asScala: MongoCursor = new ConcreteMongoCursor(cursor)
-
+    def asScala: MongoCursor = new MongoCursor(cursor)
+    /**
+     * Return a GENERIC Scala wrapper object for the DBCursor specific to a given Parameter type.
+     * @return MongoCursor[A<:DBObject] An instance of the scala wrapper containing the cursor object.
+     */
+    def asScalaTyped[A <: com.mongodb.DBObject: Manifest] = new MongoGenericTypedCursor[A](cursor)
   }
 
   implicit def stringAsNamedCollectionMROutput(name: String) = map_reduce.MapReduceStandardOutput(name)
@@ -116,48 +114,13 @@
 }
 
 object Implicits extends Implicits with commons.Implicits with query.Implicits
-<<<<<<< HEAD
-=======
 object Imports extends Imports with commons.Imports with query.Imports with query.dsl.FluidQueryBarewordOps
->>>>>>> 1da1572a
 object BaseImports extends BaseImports with commons.BaseImports with query.BaseImports
 object TypeImports extends TypeImports with commons.TypeImports with query.TypeImports
 
-@deprecated("The Imports._ semantic has been deprecated.  Please import 'com.mongodb.casbah._' instead.")
-object Imports extends Imports with commons.Imports with commons.Exports with query.Imports
-
 trait Imports extends BaseImports with TypeImports with Implicits
 
-package core {
-  /**
-   * You can import core to get "just" Casbah core; no commons, query, etc.
-   * This is useful to pick which QueryDSL type you want, etc.
-   */
-  object `package` extends Imports
-
-  trait Exports {
-    type MongoCursor = com.mongodb.casbah.MongoCursor
-    type MongoCollection = com.mongodb.casbah.MongoCollection
-    type LazyMongoCollection = com.mongodb.casbah.LazyMongoCollection
-    type MongoDB = com.mongodb.casbah.MongoDB
-    type MongoConnection = com.mongodb.casbah.MongoConnection
-    type MongoURI = com.mongodb.casbah.MongoURI
-    type LazyMongoCursor = com.mongodb.casbah.LazyMongoCursor
-    type BSONDecodingStrategy = com.mongodb.casbah.BSONDecodingStrategy
-    /**
-     * Static classes
-     */
-    val MongoConnection = com.mongodb.casbah.MongoConnection
-    val MongoDBAddress = com.mongodb.casbah.MongoDBAddress
-    val BSONDecodingStrategy = com.mongodb.casbah.BSONDecodingStrategy
-    val MongoOptions = com.mongodb.casbah.MongoOptions
-    val WriteConcern = com.mongodb.casbah.WriteConcern
-  }
-}
-
 trait BaseImports {
-<<<<<<< HEAD
-=======
   val MongoClient = com.mongodb.casbah.MongoClient
   val MongoConnection = com.mongodb.casbah.MongoConnection
   val MongoDBAddress = com.mongodb.casbah.MongoDBAddress
@@ -165,7 +128,6 @@
   val MongoClientOptions = com.mongodb.casbah.MongoClientOptions
   val WriteConcern = com.mongodb.casbah.WriteConcern
   val ReadPreference = com.mongodb.casbah.ReadPreference
->>>>>>> 1da1572a
   val MapReduceCommand = com.mongodb.casbah.map_reduce.MapReduceCommand
   val MapReduceInlineOutput = com.mongodb.casbah.map_reduce.MapReduceInlineOutput
   val MapReduceMergeOutput = com.mongodb.casbah.map_reduce.MapReduceMergeOutput
@@ -173,18 +135,17 @@
 }
 
 trait TypeImports {
+  type MongoConnection = com.mongodb.casbah.MongoConnection
+  type MongoCollection = com.mongodb.casbah.MongoCollection
+  type MongoDB = com.mongodb.casbah.MongoDB
+  type MongoCursor = com.mongodb.casbah.MongoCursor
+  type MongoURI = com.mongodb.casbah.MongoURI
   type MongoOptions = com.mongodb.MongoOptions
-<<<<<<< HEAD
-  type LazyDBObject = com.mongodb.LazyDBObject
-  type ReadPreference = com.mongodb.ReadPreference
-=======
   type MongoClient = com.mongodb.casbah.MongoClient
   type MongoClientOptions = com.mongodb.MongoClientOptions
   type MongoClientURI = com.mongodb.MongoClientURI
   type WriteConcern = com.mongodb.WriteConcern
->>>>>>> 1da1572a
   type WriteResult = com.mongodb.WriteResult
-  type ServerAddress = com.mongodb.ServerAddress
   type MapReduceCommand = com.mongodb.casbah.map_reduce.MapReduceCommand
   type MapReduceResult = com.mongodb.casbah.map_reduce.MapReduceResult
   type MapReduceError = com.mongodb.casbah.map_reduce.MapReduceError
@@ -195,11 +156,8 @@
   type MapReduceMergeOutput = com.mongodb.casbah.map_reduce.MapReduceMergeOutput
   type MapReduceReduceOutput = com.mongodb.casbah.map_reduce.MapReduceReduceOutput
   type DBAddress = com.mongodb.DBAddress
-<<<<<<< HEAD
-=======
   type ReadPreference = com.mongodb.ReadPreference
   type ServerAddress = com.mongodb.ServerAddress
->>>>>>> 1da1572a
   type DBEncoder = com.mongodb.DBEncoder
   type DBDecoder = com.mongodb.DBDecoder
 }
