/**
<<<<<<< HEAD
 * Copyright (c) 2010, 2011 10gen, Inc. <http://10gen.com>
=======
 * Copyright (c) 2010 - 2012 10gen, Inc. <http://10gen.com>
>>>>>>> 1da1572a
 * Copyright (c) 2009, 2010 Novus Partners, Inc. <http://novus.com>
 *
 * Licensed under the Apache License, Version 2.0 (the "License");
 * you may not use this file except in compliance with the License.
 * You may obtain a copy of the License at
 *
 *   http://www.apache.org/licenses/LICENSE-2.0
 *
 * Unless required by applicable law or agreed to in writing, software
 * distributed under the License is distributed on an "AS IS" BASIS,
 * WITHOUT WARRANTIES OR CONDITIONS OF ANY KIND, either express or implied.
 * See the License for the specific language governing permissions and
 * limitations under the License.
 *
 * For questions and comments about this product, please see the project page at:
 *
 *     http://github.com/mongodb/casbah
 *
 */

package com.mongodb.casbah

<<<<<<< HEAD
import com.mongodb.casbah.util.bson.decoding._
=======
import com.mongodb.{ DBCursor , DBCollection , DBDecoderFactory, DBEncoderFactory}
>>>>>>> 1da1572a

import com.mongodb.casbah.util.Logging

<<<<<<< HEAD
import scalaj.collection.Imports._
import com.mongodb.{ DBCursor , DBCollection , DBDecoderFactory, DBEncoderFactory}

/**
* Scala wrapper for Mongo DBCollections,
* including ones which return custom DBObject subclasses
* via setObjectClass and the like.
* Provides any non-parameterized methods and the basic structure.
* Requires an underlying object of a DBCollection.
*
* This is a rewrite of the Casbah 1.0 approach which was rather
* naive and unecessarily complex.... formerly was MongoCollectionWrapper
*
* @author Brendan W. McAdams <brendan@10gen.com>
* @version 2.0, 12/23/10
* @since 1.0
*
* @tparam T (DBObject or subclass thereof)
*/
abstract class MongoCollection extends Logging with Iterable[DBObject] {
=======
import scala.collection.JavaConverters._
import collection.mutable.ArrayBuffer

/**
 * Scala wrapper for Mongo DBCollections,
 * including ones which return custom DBObject subclasses
 * via setObjectClass and the like.
 * Provides any non-parameterized methods and the basic structure.
 * Requires an underlying object of a DBCollection.
 *
 * This is a rewrite of the Casbah 1.0 approach which was rather
 * naive and unecessarily complex.... formerly was MongoCollectionWrapper
 *
 * @version 2.0, 12/23/10
 * @since 1.0
 *
 * @tparam T (DBObject or subclass thereof)
 */
trait MongoCollectionBase extends Logging { self =>
>>>>>>> 1da1572a
  type T <: DBObject

  /**
   * If defined, load the customDecoderFactory.
   */
  customDecoderFactory.foreach { decoder =>
    log.debug("Loading Custom DBDecoderFactory '%s' into collection (%s)", decoder, this)
    underlying.setDBDecoderFactory(decoder)
  }

  def customDecoderFactory: Option[DBDecoderFactory] = None

  def customEncoderFactory: Option[DBEncoderFactory] = Option(underlying.getDBEncoderFactory)

  /**
   * The underlying Java Mongo Driver Collection object we proxy.
   */
  def underlying: DBCollection
<<<<<<< HEAD
=======

  /**
   * If defined, load the customDecoderFactory.
   */
  customDecoderFactory.foreach { decoder =>
    log.debug("Loading Custom DBDecoderFactory '%s' into collection (%s)", decoder, this)
    underlying.setDBDecoderFactory(decoder)
  }

  def customDecoderFactory: Option[DBDecoderFactory] = None

  def customEncoderFactory: Option[DBEncoderFactory] = Option(underlying.getDBEncoderFactory)
>>>>>>> 1da1572a


  /** Returns the database this collection is a member of.
   * @return this collection's database
   */
  implicit val db = underlying.getDB().asScala

  /** Adds the "private" fields _id to an object.
   * @param o <code>DBObject</code> to which to add fields
   * @return the modified parameter object
   */
  def apply[A <% DBObject](o: A) = underlying.apply(o)

  /** Adds the "private" fields _id to an object.
   * @param jo object to which to add fields
   * @param ensureID whether to add an <code>_id</code> field or not
   * @return the modified object <code>o</code>
   */
  def apply[A <% DBObject](jo: A, ensureID: Boolean) = underlying.apply(jo, ensureID)

  /** Forces creation of an index on a set of fields, if one does not already exist.
   * @param keys an object with a key set of the fields desired for the index
   */
  def createIndex[A <% DBObject](keys: A) = underlying.createIndex(keys)

  def createIndex[A <% DBObject, B <% DBObject](keys: A, options: B) =
    underlying.createIndex(keys, options)

  /**
   * find distinct values for a key
   * @param query query to apply on collection
   */
  def distinct[A <% DBObject](key: String, query: A = MongoDBObject.empty, readPrefs: ReadPreference = getReadPreference) = underlying.distinct(key).asScala

  /** Drops (deletes) this collection
   */
  def drop() = underlying.drop

  /** Drops (deletes) this collection
   */
  def dropCollection() = underlying.drop

  def dropIndex[A <% DBObject](keys: A) = underlying.dropIndex(keys)

  def dropIndex(name: String) = underlying.dropIndex(name)
  /** Drops all indices from this collection
   */
  def dropIndexes() = underlying.dropIndexes
  def dropIndexes(name: String) = underlying.dropIndexes

  /** Creates an index on a set of fields, if one does not already exist.
   * @param keys an object with a key set of the fields desired for the index
   */
  def ensureIndex[A <% DBObject](keys: A) = underlying.ensureIndex(keys)
  /** Ensures an index on this collection (that is, the index will be created if it does not exist).
   * ensureIndex is optimized and is inexpensive if the index already exists.
   * @param keys fields to use for index
   * @param options options for the index (name, unique, etc)
   */
  def ensureIndex[A <% DBObject, B <% DBObject](keys: A, options: B) = underlying.ensureIndex(keys, options)

  /** Ensures an index on this collection (that is, the index will be created if it does not exist).
   * ensureIndex is optimized and is inexpensive if the index already exists.
   * @param keys fields to use for index
   * @param name an identifier for the index
   */
  def ensureIndex[A <% DBObject](keys: A, name: String) = underlying.ensureIndex(keys, name)

  /** Ensures an index on this collection (that is, the index will be created if it does not exist).
   * ensureIndex is optimized and is inexpensive if the index already exists.
   * @param keys fields to use for index
   * @param options options for the index (name, unique, etc)
   * @dochub indexes
   */
  def ensureIndex[A <% DBObject, B <% DBObject](keys: A, options: B) = underlying.ensureIndex(keys, options)

  /** Ensures an optionally unique index on this collection.
   * @param keys fields to use for index
   * @param name an identifier for the index
   * @param unique if the index should be unique
   */
  def ensureIndex[A <% DBObject](keys: A, name: String, unique: Boolean) = underlying.ensureIndex(keys, name, unique)

  /** Ensures an index on this collection (that is, the index will be created if it does not exist).
   * ensureIndex is optimized and is inexpensive if the index already exists.
   * This creates an ascending index on a particular field.
   * @param name an identifier for the index
   */
  def ensureIndex(fieldName: String) = underlying.ensureIndex(fieldName)

  /** Queries for all objects in this collection.
   * @return a cursor which will iterate over every object
   */
  def find() = _newCursor(underlying.find)

  /** Queries for an object in this collection.
   * @param ref object for which to search
   * @return an iterator over the results
   */
  def find[A <% DBObject](ref: A) = _newCursor(underlying.find(ref))

  /** Queries for an object in this collection.
   *
   * <p>
   * An empty DBObject will match every document in the collection.
   * Regardless of fields specified, the _id fields are always returned.
   * </p>
   * <p>
   * An example that returns the "x" and "_id" fields for every document
   * in the collection that has an "x" field:
   * </p>
   * <blockquote><pre>
   * BasicDBObject keys = new BasicDBObject();
   * keys.put("x", 1);
   *
   * DBCursor cursor = collection.find(new BasicDBObject(), keys);
   * </pre></blockquote>
   *
   * @param ref object for which to search
   * @param keys fields to return
   * @return a cursor to iterate over results
   */
  def find[A <% DBObject, B <% DBObject](ref: A, keys: B) = _newCursor(underlying.find(ref, keys))

  /** Finds an object.
   * @param ref query used to search
   * @param fields the fields of matching objects to return
   * @param numToSkip will not return the first <tt>numToSkip</tt> matches
   * @param batchSize if positive, is the # of objects per batch sent back from the db.  all objects that match will be returned.  if batchSize < 0, its a hard limit, and only 1 batch will either batchSize or the # that fit in a batch
   * @param options - see Bytes QUERYOPTION_*
   * @return the objects, if found
   */
  def find[A <% DBObject, B <% DBObject](ref: A, fields: B, numToSkip: Int, batchSize: Int) =
    _newCursor(underlying.find(ref, fields, numToSkip, batchSize))

  /**
   * Returns a single object from this collection.
   * @return (Option[T]) Some() of the object found, or <code>None</code> if this collection is empty
   */
  def findOne() = Option(underlying.findOne())

  /**
   * Returns a single object from this collection matching the query.
   * @param o the query object
   * @return (Option[T]) Some() of the object found, or <code>None</code> if no such object exists
   */
  def findOne[A <% DBObject](o: A) =
    Option(underlying.findOne(o: DBObject))


  /**
   * Returns a single object from this collection matching the query.
   * @param o the query object
   * @param fields fields to return
   * @return (Option[T]) Some() of the object found, or <code>None</code> if no such object exists
   */
<<<<<<< HEAD
  def findOne[A <% DBObject, B <% DBObject](o: A, fields: B) =
    Option(underlying.findOne(o: DBObject, fields))
=======
  def findOne[A <% DBObject, B <% DBObject](o: A, fields: B, readPrefs: ReadPreference = getReadPreference) =
    _typedValue(underlying.findOne(o: DBObject, fields, readPrefs))
>>>>>>> 1da1572a

  /**
   * Find an object by its ID.
   * Finds an object by its id. This compares the passed in
   * value to the _id field of the document.
   *
   * Returns a single object from this collection matching the query.
   * @param id the id to match
   * @return (Option[T]) Some() of the object found, or <code>None</code> if no such object exists
   */
  def findOneByID(id: AnyRef) = Option(underlying.findOne(id))

  /**
   * Find an object by its ID.
   * Finds an object by its id. This compares the passed in
   * value to the _id field of the document.
   *
   * Returns a single object from this collection matching the query.
   *
   * @param id the id to match
   * @param fields fields to return
   * @return (Option[T]) Some() of the object found, or <code>None</code> if no such object exists
   */
  def findOneByID[B <% DBObject](id: AnyRef, fields: B) =
    Option(underlying.findOne(id, fields))

  /**
<<<<<<< HEAD
   * Finds the first document in the query (sorted) and updates it. 
=======
   * Finds the first document in the query (sorted) and updates it.
>>>>>>> 1da1572a
   * If remove is specified it will be removed. If new is specified then the updated
   * document will be returned, otherwise the old document is returned (or it would be lost forever).
   * You can also specify the fields to return in the document, optionally.
   * @return (Option[T]) of the the found document (before, or after the update)
   */
  def findAndModify[A <% DBObject, B <% DBObject](query: A, update: B) =
    Option(underlying.findAndModify(query, update))

  /**
   * Finds the first document in the query (sorted) and updates it.
   * @return the old document
   */
  def findAndModify[A <% DBObject, B <% DBObject, C <% DBObject](query: A, sort: B, update: C) =
    Option(underlying.findAndModify(query, sort, update))

  /**
   * Finds the first document in the query and updates it.
   * @return the old document
   */
  def findAndModify[A <% DBObject, B <% DBObject, C <% DBObject, D <% DBObject](query: A, fields: B, sort: C,
    remove: Boolean, update: D,
    returnNew: Boolean, upsert: Boolean) =
    Option(underlying.findAndModify(query, fields, sort, remove, update, returnNew, upsert))

  /**
   * Finds the first document in the query and removes it.
   * @return the removed document
   */
  def findAndRemove[A <% DBObject](query: A) =
    Option(underlying.findAndRemove(query))

  /**
   * write concern aware write op block.
   *
   * Checks getLastError after the last write.
   * If  you run multiple ops you'll only get the final
   * error.
   *
   * Your op function gets a copy of this MongoDB instance.
   *
   * This is for write ops only - you cannot return data from it.
   *
   * Your function must return WriteResult, which is the
   * return type of any mongo write operation like insert/save/update/remove
   *
   * If you have set a connection or DB level WriteConcern,
   * it will be inherited.
   *
   * @throws MongoException
   */
  def request(op: this.type => WriteResult) = {
    op(this).getLastError.throwOnError
  }

  /**
   * write concern aware write op block.
   *
   * Checks getLastError after the last write.
   * If  you run multiple ops you'll only get the final
   * error.
   *
   * Your op function gets a copy of this MongoDB instance.
   *
   * This is for write ops only - you cannot return data from it.
   *
   * Your function must return WriteResult, which is the
   * return type of any mongo write operation like insert/save/update/remove
   *
   * @throws MongoException
   */
  def request(w: Int, wTimeout: Int = 0, fsync: Boolean = false)(op: this.type => WriteResult) =
    op(this).getLastError(WriteConcern(w, wTimeout, fsync)).throwOnError

  /**
   * write concern aware write op block.
   *
   * Checks getLastError after the last write.
   * If  you run multiple ops you'll only get the final
   * error.
   *
   * Your op function gets a copy of this MongoDB instance.
   *
   * This is for write ops only - you cannot return data from it.
   *
   * Your function must return WriteResult, which is the
   * return type of any mongo write operation like insert/save/update/remove
   *
   * @throws MongoException
   */
  def request(concern: com.mongodb.WriteConcern)(op: this.type => WriteResult) =
    op(this).getLastError(concern).throwOnError

  /** Find a collection that is prefixed with this collection's name.
   * A typical use of this might be
   * <blockquote><pre>
   *    DBCollection users = mongo.getCollection( "wiki" ).getCollection( "users" );
   * </pre></blockquote>
   * Which is equilalent to
   * <pre><blockquote>
   *   DBCollection users = mongo.getCollection( "wiki.users" );
   * </pre></blockquote>
   * @param n the name of the collection to find
   * @return the matching collection
   *
   * TODO - Make this support type construction
   */
  def getCollection(n: String) = underlying.getCollection(n).asScala

  /** Find a collection that is prefixed with this collection's name.
   * A typical use of this might be
   * <blockquote><pre>
   *    DBCollection users = mongo.getCollection( "wiki" ).getCollection( "users" );
   * </pre></blockquote>
   * Which is equilalent to
   * <pre><blockquote>
   *   DBCollection users = mongo.getCollection( "wiki.users" );
   * </pre></blockquote>
   * @param n the name of the collection to find
   * @return the matching collection
   *
   * TODO - Make this support type construction
   */
  def collection(n: String) = underlying.getCollection(n).asScala

  /**
   *  Returns the number of documents in the collection
   *  that match the specified query
   *
   *  @param query query to select documents to count
   *  @param fields fields to return
   *  @param limit Max # of fields
   *  @param skip # of fields to skip
   *  @return number of documents that match query and fields
   */
  def getCount[A <% DBObject, B <% DBObject](query: A = MongoDBObject.empty, fields: B = MongoDBObject.empty,
                                             limit: Long = 0,  skip: Long = 0, readPrefs: ReadPreference = getReadPreference) =
    underlying.getCount(query, fields, limit, skip, readPrefs)

  /** Returns the database this collection is a member of.
   * @return this collection's database
   */
  def getDB() = underlying.getDB().asScala

  /** Returns the full name of this collection, with the database name as a prefix.
   * @return  the name of this collection
   */
  def getFullName() = underlying.getFullName

  /** Returns the full name of this collection, with the database name as a prefix.
   * @return  the name of this collection
   */
  def fullName = getFullName()

  /**
   *   Return a list of the indexes for this collection.  Each object
   *   in the list is the "info document" from MongoDB
   *
   *   @return list of index documents
   */
  def getIndexInfo() = underlying.getIndexInfo.asScala

  /**
   *   Return a list of the indexes for this collection.  Each object
   *   in the list is the "info document" from MongoDB
   *
   *   @return list of index documents
   */
  def indexInfo = getIndexInfo()

  def getName() = underlying.getName

  def name = getName()

<<<<<<< HEAD
=======
  /** Gets the default class for objects in the collection
   * @return the class
   */
  def getObjectClass() = underlying.getObjectClass

  /** Gets the default class for objects in the collection
   * @return the class
   */
  def objectClass = getObjectClass()

  /**
   * setObjectClass
   *
   * Set a subtype of DBObject which will be used
   * to deserialize documents returned from MongoDB.
   *
   * This method will return a new <code>MongoTypedCollection[A]</code>
   * which you should capture if you want explicit casting.
   * Else, this collection will instantiate instances of A but cast them to
   * the current <code>T</code> (DBObject if you have a generic collection)
   *
   * @param  c (Class[A])
   * @tparam A A Subtype of DBObject
   *
   * TODO - Ensure proper subtype return
   */
  def setObjectClass[A <: DBObject: Manifest](c: Class[A]) = {
    underlying.setObjectClass(c)
    new MongoGenericTypedCollection[A](underlying = self.underlying)
  }

  /**
   * setObjectClass
   *
   * Set a subtype of DBObject which will be used
   * to deserialize documents returned from MongoDB.
   *
   * This method will return a new <code>MongoTypedCollection[A]</code>
   * which you should capture if you want explicit casting.
   * Else, this collection will instantiate instances of A but cast them to
   * the current <code>T</code> (DBObject if you have a generic collection)
   *
   * @param  c (Class[A])
   * @tparam A A Subtype of DBObject
   *
   */
  def objectClass_=[A <: DBObject: Manifest](c: Class[A]) = setObjectClass(c)

>>>>>>> 1da1572a
  def stats = getStats()

  def getStats() = underlying.getStats()

<<<<<<< HEAD
  def group[A <% DBObject, B <% DBObject, C <% DBObject](key: A, cond: B, initial: C, reduce: String): Iterable[T] =
    underlying.group(key, cond, initial, reduce).map(_._2.asInstanceOf[T])

  /**
   * By default perform an absurdly simple grouping with no initial object or reduce function.
   */
  def group[A <% DBObject, B <% DBObject](key: A, cond: B, function: String = "function(obj, prev) {}"): Iterable[T] =
    group(key, cond, MongoDBObject.empty, function)

  def group[A <% DBObject, B <% DBObject, C <% DBObject](key: A, cond: B, initial: C, reduce: String, finalize: String): Iterable[T] = {
    underlying.group(key,cond, initial, reduce, finalize).map(_._2.asInstanceOf[T])
=======

  /**
   * Enables you to call group with the finalize parameter (a function that runs on each
   * row of the output for calculations before sending a return) which the Mongo Java driver does not yet
   * support, by sending a direct DBObject command.  Messy, but it works.
   */
  def group[A <% DBObject, B <% DBObject, C <% DBObject](key: A, cond: B, initial: C,
                                                         reduce: String, finalize: String = null,
                                                         readPrefs: ReadPreference = getReadPreference): Iterable[T] = {
    underlying.group(key,cond, initial, reduce, finalize, readPrefs).map(_._2.asInstanceOf[T])
>>>>>>> 1da1572a
  }

  /**
   * Saves document(s) to the database.
   * if doc doesn't have an _id, one will be added
   * you can get the _id that was added from doc after the insert
   *
   * @param arr  array of documents (<% DBObject) to save
<<<<<<< HEAD
   * @dochub insert
   * TODO - Wrapper for WriteResult?
   */
=======
   * TODO - Wrapper for WriteResult?
   */
   def insert[A](doc: A, concern: com.mongodb.WriteConcern )(implicit dbObjView: A => DBObject): WriteResult = insert(doc)(dbObjView, concern = concern)
  /**
   * Saves document(s) to the database.
   * if doc doesn't have an _id, one will be added
   * you can get the _id that was added from doc after the insert
   *
   * @param arr  array of documents (<% DBObject) to save
   * TODO - Wrapper for WriteResult?
   */
>>>>>>> 1da1572a
  def insert[A](docs: A*)(implicit dbObjView: A => DBObject, concern: com.mongodb.WriteConcern = writeConcern, encoder: DBEncoder = customEncoderFactory.map(_.create).orNull ): WriteResult = {
    val b = new scala.collection.mutable.ArrayBuilder.ofRef[DBObject]
    b.sizeHint(docs.size)
    for (x <- docs) b += dbObjView(x)
    underlying.insert(b.result, concern, encoder)
  }
<<<<<<< HEAD
=======

>>>>>>> 1da1572a

  def isCapped = underlying.isCapped()

  /**
   * mapReduce
   * Execute a mapReduce against this collection.
   * NOTE: JSFunction is just a type alias for String
   *
   * @param  mapFunction (JSFunction) The JavaScript to execute for the map function
   * @param  reduceFunction (JSFunction) The JavaScript to execute for the reduce function
   *
   */
  def mapReduce(mapFunction: JSFunction,
    reduceFunction: JSFunction,
    output: MapReduceOutputTarget,
    query: Option[DBObject] = None,
    sort: Option[DBObject] = None,
    limit: Option[Int] = None,
    finalizeFunction: Option[JSFunction] = None,
    jsScope: Option[String] = None,
    verbose: Boolean = false): map_reduce.MapReduceResult =
<<<<<<< HEAD
    map_reduce.MapReduceResult(getDB.command(MapReduceCommand(name, mapFunction, reduceFunction,
      output, query, sort, limit, finalizeFunction,
      jsScope, verbose).toDBObject))

  def mapReduce(cmd: map_reduce.MapReduceCommand) = map_reduce.MapReduceResult(getDB.command(cmd.toDBObject))
=======
      map_reduce.MapReduceResult(getDB.command(MapReduceCommand(name, mapFunction, reduceFunction, output, query, sort, limit, finalizeFunction, jsScope, verbose).toDBObject))

  def mapReduce(cmd: map_reduce.MapReduceCommand) = map_reduce.MapReduceResult(getDB.command(cmd.toDBObject))


>>>>>>> 1da1572a

  /** Removes objects from the database collection.
   * @param o the object that documents to be removed must match
   * @param concern WriteConcern for this operation
   * TODO - Wrapper for WriteResult?
   */
<<<<<<< HEAD
  def remove[A](o: A)(implicit dbObjView: A => DBObject, concern: com.mongodb.WriteConcern = getWriteConcern, encoder: DBEncoder = customEncoderFactory.map(_.create).orNull ) =
=======
  def remove[A](o: A, concern: com.mongodb.WriteConcern = getWriteConcern)(implicit dbObjView: A => DBObject, encoder: DBEncoder = customEncoderFactory.map(_.create).orNull ) =
>>>>>>> 1da1572a
    underlying.remove(dbObjView(o), concern, encoder)

  /** Clears all indices that have not yet been applied to this collection. */
  def resetIndexCache() = underlying.resetIndexCache()

  /** Saves an object to this collection.
   * @param o the <code>DBObject</code> to save
   *        will add <code>_id</code> field to o if needed
   * TODO - Wrapper for WriteResult?
   */
<<<<<<< HEAD
  def save[A](o: A)(implicit dbObjView: A => DBObject, concern: com.mongodb.WriteConcern = writeConcern) = underlying.save(dbObjView(o), writeConcern)
=======
  def save[A](o: A, concern: com.mongodb.WriteConcern = getWriteConcern)(implicit dbObjView: A => DBObject) = underlying.save(dbObjView(o), concern)
>>>>>>> 1da1572a


  /** Set hint fields for this collection.
   * @param lst a list of <code>DBObject</code>s to be used as hints
   */
  def setHintFields[A <% DBObject](docs: List[A]) = {
    val b = List.newBuilder[DBObject]
    for (x <- docs) b += x
    underlying.setHintFields(b.result.asJava)
  }

  /** Set hint fields for this collection.
   * @param lst a list of <code>DBObject</code>s to be used as hints
   */
  def hintFields_=[A <% DBObject](docs: List[A]) = setHintFields(docs)

  def setInternalClass(path: String, c: Class[_]) = underlying.setInternalClass(path, c)

  def internalClass_=(path: String, c: Class[_]) = setInternalClass(path, c)

  override def toString() = underlying.toString

  /**
   * Performs an update operation.
   * @param q search query for old object to update
   * @param o object with which to update <tt>q</tt>
   * TODO - Wrapper for WriteResult?
   */
<<<<<<< HEAD
   def update[A, B](q: A, o: B, upsert: Boolean = false, multi: Boolean = false)(implicit queryView: A => DBObject, objView: B => DBObject, concern: com.mongodb.WriteConcern = this.writeConcern, encoder: DBEncoder = customEncoderFactory.map(_.create).orNull ) = 
=======
  def update[A, B](q: A, o: B, upsert: Boolean = false, multi: Boolean = false,  concern: com.mongodb.WriteConcern = this.writeConcern)(implicit queryView: A => DBObject, objView: B => DBObject, encoder: DBEncoder = customEncoderFactory.map(_.create).orNull ) =
>>>>>>> 1da1572a
    underlying.update(queryView(q), objView(o), upsert, multi, concern, encoder)


  /**
   * Perform a multi update
   * @param q search query for old object to update
   * @param o object with which to update <tt>q</tt>
   */
<<<<<<< HEAD
  @deprecated("In the face of default arguments this is a bit silly. Please use update(multi=True)")
=======
  @deprecated("In the face of default arguments this is a bit silly. Please use update(multi=True)", "2.3.0")
>>>>>>> 1da1572a
  def updateMulti[A <% DBObject, B <% DBObject](q: A, o: B) = underlying.updateMulti(q, o)

  override def hashCode() = underlying.hashCode

  /** Checks if this collection is equal to another object.
   * @param o object with which to compare this collection
   * @return if the two collections are the same object
   */
  override def equals(obj: Any) = obj match {
    case other: MongoCollection => underlying.equals(other.underlying)
    case _ => false
  }

  def count[A <% DBObject, B <% DBObject](query: A = MongoDBObject.empty, fields: B = MongoDBObject.empty,
                                          limit: Long = 0, skip: Long = 0, readPrefs: ReadPreference = getReadPreference) =
    getCount(query, fields, limit, skip, readPrefs)

  /**
   *  Gets the the error (if there is one) from the previous operation.  The result of
   *  this command will look like
   *
   * <pre>
   * { "err" :  errorMessage  , "ok" : 1.0 }
   * </pre>
   *
   * The value for errorMessage will be null if no error occurred, or a description otherwise.
   *
   * Care must be taken to ensure that calls to getLastError go to the same connection as that
   * of the previous operation. See com.mongodb.Mongo.requestStart for more information.
   *
   *  @return DBObject with error and status information
   */
  def getLastError() = getDB.getLastError
  def lastError() = getLastError()
<<<<<<< HEAD
  def getLastError(concern: com.mongodb.WriteConcern) =
    getDB.getLastError(concern)
  def lastError(concern: com.mongodb.WriteConcern) =
=======
  def getLastError(concern: WriteConcern) =
    getDB.getLastError(concern)
  def lastError(concern: WriteConcern) =
>>>>>>> 1da1572a
    getLastError(concern)
  def getLastError(w: Int, wTimeout: Int, fsync: Boolean) =
    getDB.getLastError(w, wTimeout, fsync)
  def lastError(w: Int, wTimeout: Int, fsync: Boolean) =
    getLastError(w, wTimeout, fsync)

  /**
   * Save an object to the Collection
   *
   * @param x object to save to the collection
   */
  def +=[A <% DBObject](x: A) = save(x)

  /**
   * Remove a matching object from the collection
   *
   * @param x object to remove from the collection
   */
  def -=[A <% DBObject](x: A) = remove(x)

  /**
   *
   * Set the write concern for this database.
   * Will be used for writes to any collection in this database.
   * See the documentation for {@link com.mongodb.WriteConcern} for more info.
<<<<<<< HEAD
   * 
   * @param concern (com.mongodb.WriteConcern) The write concern to use
   * @see com.mongodb.WriteConcern 
=======
   *
   * @param concern (WriteConcern) The write concern to use
   * @see WriteConcern
>>>>>>> 1da1572a
   * @see http://www.thebuzzmedia.com/mongodb-single-server-data-durability-guide/
   */
  def setWriteConcern(concern: com.mongodb.WriteConcern) = underlying.setWriteConcern(concern)

  /**
   *
   * Set the write concern for this database.
   * Will be used for writes to any collection in this database.
   * See the documentation for {@link com.mongodb.WriteConcern} for more info.
<<<<<<< HEAD
   * 
=======
   *
>>>>>>> 1da1572a
   * @param concern (WriteConcern) The write concern to use
   * @see WriteConcern
   * @see http://www.thebuzzmedia.com/mongodb-single-server-data-durability-guide/
   */
  def writeConcern_=(concern: com.mongodb.WriteConcern) = setWriteConcern(concern)

  /**
   *
   * get the write concern for this database,
   * which is used for writes to any collection in this database.
   * See the documentation for {@link com.mongodb.WriteConcern} for more info.
<<<<<<< HEAD
   * 
   * @see com.mongodb.WriteConcern 
=======
   *
   * @see WriteConcern
>>>>>>> 1da1572a
   * @see http://www.thebuzzmedia.com/mongodb-single-server-data-durability-guide/
   */
  def getWriteConcern = underlying.getWriteConcern()

  /**
   *
   * get the write concern for this database,
   * which is used for writes to any collection in this database.
   * See the documentation for {@link com.mongodb.WriteConcern} for more info.
   *
<<<<<<< HEAD
   * @see com.mongodb.WriteConcern 
=======
   * @see WriteConcern
>>>>>>> 1da1572a
   * @see http://www.thebuzzmedia.com/mongodb-single-server-data-durability-guide/
   */
  def writeConcern = getWriteConcern
  /**
   * Sets the read preference for this collection. Will be used as default for
   * reads from any collection in this collection. See the
   * documentation for {@link ReadPreference} for more information.
   *
   * @param preference Read Preference to use
   */
  def readPreference_=(pref: ReadPreference) = setReadPreference(pref)

  /**
   * Sets the read preference for this collection. Will be used as default for
   * reads from any collection in this collection. See the
   * documentation for {@link ReadPreference} for more information.
   *
   * @param preference Read Preference to use
   */
  def setReadPreference(pref: ReadPreference) = underlying.setReadPreference(pref)

  /**
   * Gets the read preference for this collection. Will be used as default for
   * reads from any collection in this collection. See the
   * documentation for {@link ReadPreference} for more information.
   *
   * @param preference Read Preference to use
   */
  def readPreference = getReadPreference

  /**
   * Gets the read preference for this collection. Will be used as default for
   * reads from any collection in this collection. See the
   * documentation for {@link ReadPreference} for more information.
   *
   * @param preference Read Preference to use
   */
  def getReadPreference = underlying.getReadPreference

  /**
<<<<<<< HEAD
   * Sets the read preference for this collection. Will be used as default for
   * reads from any collection in this collection. See the
   * documentation for {@link ReadPreference} for more information.
   *
   * @param preference Read Preference to use
   */
  def readPreference_=(pref: ReadPreference) = setReadPreference(pref)

  /**
   * Sets the read preference for this collection. Will be used as default for
   * reads from any collection in this collection. See the
   * documentation for {@link ReadPreference} for more information.
   *
   * @param preference Read Preference to use
   */
  def setReadPreference(pref: ReadPreference) = underlying.setReadPreference(pref)

  /**
   * Gets the read preference for this collection. Will be used as default for
   * reads from any collection in this collection. See the
   * documentation for {@link ReadPreference} for more information.
   *
   * @param preference Read Preference to use
   */
  def readPreference = getReadPreference

  /**
   * Gets the read preference for this collection. Will be used as default for
   * reads from any collection in this collection. See the
   * documentation for {@link ReadPreference} for more information.
   *
   * @param preference Read Preference to use
   */
  def getReadPreference = underlying.getReadPreference

  /**
=======
>>>>>>> 1da1572a
   * Manipulate Network Options
   *
   * @see com.mongodb.Mongo
   * @see com.mongodb.Bytes
   */
  def addOption(option: Int) = underlying.addOption(option)

  /**
   * Manipulate Network Options
   *
   * @see com.mongodb.Mongo
   * @see com.mongodb.Bytes
   */
  def resetOptions() = underlying.resetOptions() // use parens because this side-effects

  /**
   * Manipulate Network Options
   *
   * @see com.mongodb.Mongo
   * @see com.mongodb.Bytes
   */
  def getOptions() = underlying.getOptions

  /**
   * Manipulate Network Options
   *
   * @see com.mongodb.Mongo
   * @see com.mongodb.Bytes
   */
  def options = getOptions

  /**
   * Sets queries to be OK to run on slave nodes.
   * @deprecated Replaced with ReadPreference.SECONDARY
   */
<<<<<<< HEAD
  @deprecated("Replaced with ReadPreference.SECONDARY")
=======
  @deprecated("Replaced with ReadPreference.SECONDARY", "2.3.0")
>>>>>>> 1da1572a
  def slaveOk() = underlying.slaveOk() // use parens because this side-effects

  /**
   * does a rename of this collection to newName
   * As per the Java API this returns a *NEW* Collection,
   * and the old collection is probably no good anymore.
   *
   * This collection *WILL NOT* mutate --- the instance will
   * still point at a now nonexistant collection with the old name
   * ... You must capture the return value for the new instance.
   *
   * @param newName new collection name (not a full namespace)
   * @return the new collection
   */
  def rename(newName: String): MongoCollection =
    _newInstance(underlying.rename(newName))

/*
  def command(cmd: DBObject, options: Int, readPrefs: ReadPreference = getReadPreference) =
    underlying.command(cmd, options, readPrefs)
*/

  /**
   *
   * does a rename of this collection to newName
   * As per the Java API this returns a *NEW* Collection,
   * and the old collection is probably no good anymore.
   *
   * This collection *WILL NOT* mutate --- the instance will
   * still point at a now nonexistant collection with the old name
   * ... You must capture the return value for the new instance.
   *
   * @param newName new collection name (not a full namespace)
   * @param dropTarget if a collection with the new name exists, whether or not to drop it
   * @return the new collection
   */
  def rename(newName: String, dropTarget: Boolean): MongoCollection =
    _newInstance(underlying.rename(newName, dropTarget))

  /**
   * _newCursor
   *
   * Utility method which concrete subclasses
   * are expected to implement for creating a new
   * instance of the correct cursor implementation from a
   * Java cursor.  Good with cursor calls that return a new cursor.
   * Should figure out the right type to return based on typing setup.
   *
   * @param  cursor (DBCursor)
   * @return (MongoCursorBase)
   */
  def _newCursor(cursor: DBCursor): MongoCursor

  /**
   * _newInstance
   *
   * Utility method which concrete subclasses
   * are expected to implement for creating a new
   * instance of THIS concrete implementation from a
   * Java collection.  Good with calls that return a new collection.
   *
   * @param  cursor (DBCollection)
   * @return (this.type)
   */
  def _newInstance(collection: DBCollection): MongoCollection


<<<<<<< HEAD
  override def head = headOption.get
  override def headOption = findOne
  override def tail = find.skip(1).toIterable
  override def iterator = find
  override def size = count.toInt
=======
  protected def _typedValue(dbObj: DBObject): Option[T] = Option(dbObj.asInstanceOf[T])

>>>>>>> 1da1572a
}

/**
 * Concrete collection implementation expecting standard DBObject operation
 * This is the version of MongoCollectionBase you should expect to use in most cases.
 *
 * @version 2.0, 12/23/10
 * @since 1.0
 *
 * @tparam DBObject
 */
class ConcreteMongoCollection(val underlying: DBCollection) extends MongoCollection {
  type T = DBObject

  /**
   * _newCursor
   *
   * Utility method which concrete subclasses
   * are expected to implement for creating a new
   * instance of the correct cursor implementation from a
   * Java cursor.  Good with cursor calls that return a new cursor.
   * Should figure out the right type to return based on typing setup.
   *
   * @param  cursor (DBCursor)
   * @return (MongoCursorBase)
   */
  def _newCursor(cursor: DBCursor) = new ConcreteMongoCursor(cursor)

  /**
   * _newInstance
   *
   * Utility method which concrete subclasses
   * are expected to implement for creating a new
   * instance of THIS concrete implementation from a
   * Java collection.  Good with calls that return a new collection.
   *
   * @param  cursor (DBCollection)
   * @return (this.type)
   */
<<<<<<< HEAD
  def _newInstance(collection: DBCollection): MongoCollection = new ConcreteMongoCollection(collection)
=======
  def _newInstance(collection: DBCollection): MongoCollection = new MongoCollection(collection)

  override protected def _typedValue(dbObj: DBObject): Option[DBObject] = Option(dbObj)

  override def head = headOption.get
  override def headOption = findOne
  override def tail = find.skip(1).toIterable
  override def iterator = find
  override def size = count().toInt
>>>>>>> 1da1572a

  def asLazy: LazyMongoCollection = new LazyMongoCollection(underlying)
}

/**
<<<<<<< HEAD
 * Proxy of a DBCollection which uses an OptimizedLazyDBFactory.
 *
 * Doesn't *require* OptimizedLazyDBObjects to save (They're readonly in
 * the current implementation anyway)
 *
 * According to initial tests of the Lazy system:
 * """
 * Sub-objects can be obtained with no copy of data, just the offset
 * changes.
 * For a 700 bytes object, when accessing only a couple fields, the driver
 * speed is about 2.5x.
 * """
 *
 * @author Brendan W. McAdams <brendan@10gen.com>
 * @version 2.2, 8/18/11
 * @since 1.0
 *
 * @param  val underlying (DBCollection)
=======
 * Concrete collection implementation for typed Cursor operations via Collection.setObjectClass et al
 * This is a special case collection for typed operations
 *
 * @version 2.0, 12/23/10
 * @since 1.0
 *
 * @param  val underlying (DBCollection)
 * @tparam T  A Subclass of DBObject
>>>>>>> 1da1572a
 */
class LazyMongoCollection(val underlying: DBCollection) extends MongoCollection {
  type T = OptimizedLazyDBObject

  override def customDecoderFactory = Some(OptimizedLazyDBDecoder.Factory)


  /**
   * _newCursor
   *
   * Utility method which concrete subclasses
   * are expected to implement for creating a new
   * instance of the correct cursor implementation from a
   * Java cursor.  Good with cursor calls that return a new cursor.
   * Should figure out the right type to return based on typing setup.
   *
   * @param  cursor (DBCursor)
<<<<<<< HEAD
   * @return (MongoCursorBase)
=======
   * @return (MongoCollectionBase)
>>>>>>> 1da1572a
   */
   def _newCursor(cursor: DBCursor) = new LazyMongoCursor(cursor)

  /**
   * _newInstance
   *
   * Utility method which concrete subclasses
   * are expected to implement for creating a new
   * instance of THIS concrete implementation from a
   * Java collection.  Good with calls that return a new collection.
   *
   * @param  cursor (DBCollection)
   * @return (this.type)
   */
   def _newInstance(collection: DBCollection): MongoCollection = new LazyMongoCollection(collection)

}


/** Helper object for some static methods
 */
object MongoCollection extends Logging {

  /**
   * generateIndexName
   *
   * Generate an index name from the set of fields it is over
   *
   * @param  keys (A) The names of the fields used in this index
   * @return a String containing the new name, represented from the index' fields
   * @tparam A A View of DBObject
   */
  def generateIndexName[A <% DBObject](keys: A) = DBCollection.genIndexName(keys)

}
<|MERGE_RESOLUTION|>--- conflicted
+++ resolved
@@ -1,9 +1,5 @@
 /**
-<<<<<<< HEAD
- * Copyright (c) 2010, 2011 10gen, Inc. <http://10gen.com>
-=======
  * Copyright (c) 2010 - 2012 10gen, Inc. <http://10gen.com>
->>>>>>> 1da1572a
  * Copyright (c) 2009, 2010 Novus Partners, Inc. <http://novus.com>
  *
  * Licensed under the Apache License, Version 2.0 (the "License");
@@ -26,36 +22,15 @@
 
 package com.mongodb.casbah
 
-<<<<<<< HEAD
-import com.mongodb.casbah.util.bson.decoding._
-=======
 import com.mongodb.{ DBCursor , DBCollection , DBDecoderFactory, DBEncoderFactory}
->>>>>>> 1da1572a
-
-import com.mongodb.casbah.util.Logging
-
-<<<<<<< HEAD
-import scalaj.collection.Imports._
-import com.mongodb.{ DBCursor , DBCollection , DBDecoderFactory, DBEncoderFactory}
-
-/**
-* Scala wrapper for Mongo DBCollections,
-* including ones which return custom DBObject subclasses
-* via setObjectClass and the like.
-* Provides any non-parameterized methods and the basic structure.
-* Requires an underlying object of a DBCollection.
-*
-* This is a rewrite of the Casbah 1.0 approach which was rather
-* naive and unecessarily complex.... formerly was MongoCollectionWrapper
-*
-* @author Brendan W. McAdams <brendan@10gen.com>
-* @version 2.0, 12/23/10
-* @since 1.0
-*
-* @tparam T (DBObject or subclass thereof)
-*/
-abstract class MongoCollection extends Logging with Iterable[DBObject] {
-=======
+
+import com.mongodb.casbah.Imports._
+import com.mongodb.casbah.commons.Logging
+
+import com.mongodb.casbah.map_reduce.{ MapReduceResult, MapReduceCommand }
+
+import scala.util.control.Exception._
+
 import scala.collection.JavaConverters._
 import collection.mutable.ArrayBuffer
 
@@ -75,8 +50,12 @@
  * @tparam T (DBObject or subclass thereof)
  */
 trait MongoCollectionBase extends Logging { self =>
->>>>>>> 1da1572a
   type T <: DBObject
+  type CursorType
+  /**
+   * The underlying Java Mongo Driver Collection object we proxy.
+   */
+  def underlying: DBCollection
 
   /**
    * If defined, load the customDecoderFactory.
@@ -90,26 +69,7 @@
 
   def customEncoderFactory: Option[DBEncoderFactory] = Option(underlying.getDBEncoderFactory)
 
-  /**
-   * The underlying Java Mongo Driver Collection object we proxy.
-   */
-  def underlying: DBCollection
-<<<<<<< HEAD
-=======
-
-  /**
-   * If defined, load the customDecoderFactory.
-   */
-  customDecoderFactory.foreach { decoder =>
-    log.debug("Loading Custom DBDecoderFactory '%s' into collection (%s)", decoder, this)
-    underlying.setDBDecoderFactory(decoder)
-  }
-
-  def customDecoderFactory: Option[DBDecoderFactory] = None
-
-  def customEncoderFactory: Option[DBEncoderFactory] = Option(underlying.getDBEncoderFactory)
->>>>>>> 1da1572a
-
+  def iterator = find
 
   /** Returns the database this collection is a member of.
    * @return this collection's database
@@ -176,14 +136,6 @@
    * @param name an identifier for the index
    */
   def ensureIndex[A <% DBObject](keys: A, name: String) = underlying.ensureIndex(keys, name)
-
-  /** Ensures an index on this collection (that is, the index will be created if it does not exist).
-   * ensureIndex is optimized and is inexpensive if the index already exists.
-   * @param keys fields to use for index
-   * @param options options for the index (name, unique, etc)
-   * @dochub indexes
-   */
-  def ensureIndex[A <% DBObject, B <% DBObject](keys: A, options: B) = underlying.ensureIndex(keys, options)
 
   /** Ensures an optionally unique index on this collection.
    * @param keys fields to use for index
@@ -248,7 +200,7 @@
    * Returns a single object from this collection.
    * @return (Option[T]) Some() of the object found, or <code>None</code> if this collection is empty
    */
-  def findOne() = Option(underlying.findOne())
+  def findOne() = _typedValue(underlying.findOne())
 
   /**
    * Returns a single object from this collection matching the query.
@@ -256,7 +208,7 @@
    * @return (Option[T]) Some() of the object found, or <code>None</code> if no such object exists
    */
   def findOne[A <% DBObject](o: A) =
-    Option(underlying.findOne(o: DBObject))
+    _typedValue(underlying.findOne(o: DBObject))
 
 
   /**
@@ -265,13 +217,8 @@
    * @param fields fields to return
    * @return (Option[T]) Some() of the object found, or <code>None</code> if no such object exists
    */
-<<<<<<< HEAD
-  def findOne[A <% DBObject, B <% DBObject](o: A, fields: B) =
-    Option(underlying.findOne(o: DBObject, fields))
-=======
   def findOne[A <% DBObject, B <% DBObject](o: A, fields: B, readPrefs: ReadPreference = getReadPreference) =
     _typedValue(underlying.findOne(o: DBObject, fields, readPrefs))
->>>>>>> 1da1572a
 
   /**
    * Find an object by its ID.
@@ -282,7 +229,7 @@
    * @param id the id to match
    * @return (Option[T]) Some() of the object found, or <code>None</code> if no such object exists
    */
-  def findOneByID(id: AnyRef) = Option(underlying.findOne(id))
+  def findOneByID(id: AnyRef) = _typedValue(underlying.findOne(id))
 
   /**
    * Find an object by its ID.
@@ -296,28 +243,24 @@
    * @return (Option[T]) Some() of the object found, or <code>None</code> if no such object exists
    */
   def findOneByID[B <% DBObject](id: AnyRef, fields: B) =
-    Option(underlying.findOne(id, fields))
-
-  /**
-<<<<<<< HEAD
-   * Finds the first document in the query (sorted) and updates it. 
-=======
+    _typedValue(underlying.findOne(id, fields))
+
+  /**
    * Finds the first document in the query (sorted) and updates it.
->>>>>>> 1da1572a
    * If remove is specified it will be removed. If new is specified then the updated
    * document will be returned, otherwise the old document is returned (or it would be lost forever).
    * You can also specify the fields to return in the document, optionally.
    * @return (Option[T]) of the the found document (before, or after the update)
    */
   def findAndModify[A <% DBObject, B <% DBObject](query: A, update: B) =
-    Option(underlying.findAndModify(query, update))
+    _typedValue(underlying.findAndModify(query, update))
 
   /**
    * Finds the first document in the query (sorted) and updates it.
    * @return the old document
    */
   def findAndModify[A <% DBObject, B <% DBObject, C <% DBObject](query: A, sort: B, update: C) =
-    Option(underlying.findAndModify(query, sort, update))
+    _typedValue(underlying.findAndModify(query, sort, update))
 
   /**
    * Finds the first document in the query and updates it.
@@ -326,14 +269,14 @@
   def findAndModify[A <% DBObject, B <% DBObject, C <% DBObject, D <% DBObject](query: A, fields: B, sort: C,
     remove: Boolean, update: D,
     returnNew: Boolean, upsert: Boolean) =
-    Option(underlying.findAndModify(query, fields, sort, remove, update, returnNew, upsert))
+    _typedValue(underlying.findAndModify(query, fields, sort, remove, update, returnNew, upsert))
 
   /**
    * Finds the first document in the query and removes it.
    * @return the removed document
    */
   def findAndRemove[A <% DBObject](query: A) =
-    Option(underlying.findAndRemove(query))
+    _typedValue(underlying.findAndRemove(query))
 
   /**
    * write concern aware write op block.
@@ -393,8 +336,8 @@
    *
    * @throws MongoException
    */
-  def request(concern: com.mongodb.WriteConcern)(op: this.type => WriteResult) =
-    op(this).getLastError(concern).throwOnError
+  def request(writeConcern: WriteConcern)(op: this.type => WriteResult) =
+    op(this).getLastError(writeConcern).throwOnError
 
   /** Find a collection that is prefixed with this collection's name.
    * A typical use of this might be
@@ -477,8 +420,6 @@
 
   def name = getName()
 
-<<<<<<< HEAD
-=======
   /** Gets the default class for objects in the collection
    * @return the class
    */
@@ -527,24 +468,10 @@
    */
   def objectClass_=[A <: DBObject: Manifest](c: Class[A]) = setObjectClass(c)
 
->>>>>>> 1da1572a
   def stats = getStats()
 
   def getStats() = underlying.getStats()
 
-<<<<<<< HEAD
-  def group[A <% DBObject, B <% DBObject, C <% DBObject](key: A, cond: B, initial: C, reduce: String): Iterable[T] =
-    underlying.group(key, cond, initial, reduce).map(_._2.asInstanceOf[T])
-
-  /**
-   * By default perform an absurdly simple grouping with no initial object or reduce function.
-   */
-  def group[A <% DBObject, B <% DBObject](key: A, cond: B, function: String = "function(obj, prev) {}"): Iterable[T] =
-    group(key, cond, MongoDBObject.empty, function)
-
-  def group[A <% DBObject, B <% DBObject, C <% DBObject](key: A, cond: B, initial: C, reduce: String, finalize: String): Iterable[T] = {
-    underlying.group(key,cond, initial, reduce, finalize).map(_._2.asInstanceOf[T])
-=======
 
   /**
    * Enables you to call group with the finalize parameter (a function that runs on each
@@ -555,7 +482,6 @@
                                                          reduce: String, finalize: String = null,
                                                          readPrefs: ReadPreference = getReadPreference): Iterable[T] = {
     underlying.group(key,cond, initial, reduce, finalize, readPrefs).map(_._2.asInstanceOf[T])
->>>>>>> 1da1572a
   }
 
   /**
@@ -564,11 +490,6 @@
    * you can get the _id that was added from doc after the insert
    *
    * @param arr  array of documents (<% DBObject) to save
-<<<<<<< HEAD
-   * @dochub insert
-   * TODO - Wrapper for WriteResult?
-   */
-=======
    * TODO - Wrapper for WriteResult?
    */
    def insert[A](doc: A, concern: com.mongodb.WriteConcern )(implicit dbObjView: A => DBObject): WriteResult = insert(doc)(dbObjView, concern = concern)
@@ -580,17 +501,13 @@
    * @param arr  array of documents (<% DBObject) to save
    * TODO - Wrapper for WriteResult?
    */
->>>>>>> 1da1572a
   def insert[A](docs: A*)(implicit dbObjView: A => DBObject, concern: com.mongodb.WriteConcern = writeConcern, encoder: DBEncoder = customEncoderFactory.map(_.create).orNull ): WriteResult = {
     val b = new scala.collection.mutable.ArrayBuilder.ofRef[DBObject]
     b.sizeHint(docs.size)
     for (x <- docs) b += dbObjView(x)
     underlying.insert(b.result, concern, encoder)
   }
-<<<<<<< HEAD
-=======
-
->>>>>>> 1da1572a
+
 
   def isCapped = underlying.isCapped()
 
@@ -612,30 +529,18 @@
     finalizeFunction: Option[JSFunction] = None,
     jsScope: Option[String] = None,
     verbose: Boolean = false): map_reduce.MapReduceResult =
-<<<<<<< HEAD
-    map_reduce.MapReduceResult(getDB.command(MapReduceCommand(name, mapFunction, reduceFunction,
-      output, query, sort, limit, finalizeFunction,
-      jsScope, verbose).toDBObject))
+      map_reduce.MapReduceResult(getDB.command(MapReduceCommand(name, mapFunction, reduceFunction, output, query, sort, limit, finalizeFunction, jsScope, verbose).toDBObject))
 
   def mapReduce(cmd: map_reduce.MapReduceCommand) = map_reduce.MapReduceResult(getDB.command(cmd.toDBObject))
-=======
-      map_reduce.MapReduceResult(getDB.command(MapReduceCommand(name, mapFunction, reduceFunction, output, query, sort, limit, finalizeFunction, jsScope, verbose).toDBObject))
-
-  def mapReduce(cmd: map_reduce.MapReduceCommand) = map_reduce.MapReduceResult(getDB.command(cmd.toDBObject))
-
-
->>>>>>> 1da1572a
+
+
 
   /** Removes objects from the database collection.
    * @param o the object that documents to be removed must match
    * @param concern WriteConcern for this operation
    * TODO - Wrapper for WriteResult?
    */
-<<<<<<< HEAD
-  def remove[A](o: A)(implicit dbObjView: A => DBObject, concern: com.mongodb.WriteConcern = getWriteConcern, encoder: DBEncoder = customEncoderFactory.map(_.create).orNull ) =
-=======
   def remove[A](o: A, concern: com.mongodb.WriteConcern = getWriteConcern)(implicit dbObjView: A => DBObject, encoder: DBEncoder = customEncoderFactory.map(_.create).orNull ) =
->>>>>>> 1da1572a
     underlying.remove(dbObjView(o), concern, encoder)
 
   /** Clears all indices that have not yet been applied to this collection. */
@@ -646,11 +551,7 @@
    *        will add <code>_id</code> field to o if needed
    * TODO - Wrapper for WriteResult?
    */
-<<<<<<< HEAD
-  def save[A](o: A)(implicit dbObjView: A => DBObject, concern: com.mongodb.WriteConcern = writeConcern) = underlying.save(dbObjView(o), writeConcern)
-=======
   def save[A](o: A, concern: com.mongodb.WriteConcern = getWriteConcern)(implicit dbObjView: A => DBObject) = underlying.save(dbObjView(o), concern)
->>>>>>> 1da1572a
 
 
   /** Set hint fields for this collection.
@@ -679,11 +580,7 @@
    * @param o object with which to update <tt>q</tt>
    * TODO - Wrapper for WriteResult?
    */
-<<<<<<< HEAD
-   def update[A, B](q: A, o: B, upsert: Boolean = false, multi: Boolean = false)(implicit queryView: A => DBObject, objView: B => DBObject, concern: com.mongodb.WriteConcern = this.writeConcern, encoder: DBEncoder = customEncoderFactory.map(_.create).orNull ) = 
-=======
   def update[A, B](q: A, o: B, upsert: Boolean = false, multi: Boolean = false,  concern: com.mongodb.WriteConcern = this.writeConcern)(implicit queryView: A => DBObject, objView: B => DBObject, encoder: DBEncoder = customEncoderFactory.map(_.create).orNull ) =
->>>>>>> 1da1572a
     underlying.update(queryView(q), objView(o), upsert, multi, concern, encoder)
 
 
@@ -692,11 +589,7 @@
    * @param q search query for old object to update
    * @param o object with which to update <tt>q</tt>
    */
-<<<<<<< HEAD
-  @deprecated("In the face of default arguments this is a bit silly. Please use update(multi=True)")
-=======
   @deprecated("In the face of default arguments this is a bit silly. Please use update(multi=True)", "2.3.0")
->>>>>>> 1da1572a
   def updateMulti[A <% DBObject, B <% DBObject](q: A, o: B) = underlying.updateMulti(q, o)
 
   override def hashCode() = underlying.hashCode
@@ -706,7 +599,7 @@
    * @return if the two collections are the same object
    */
   override def equals(obj: Any) = obj match {
-    case other: MongoCollection => underlying.equals(other.underlying)
+    case other: MongoCollectionBase => underlying.equals(other.underlying)
     case _ => false
   }
 
@@ -731,15 +624,9 @@
    */
   def getLastError() = getDB.getLastError
   def lastError() = getLastError()
-<<<<<<< HEAD
-  def getLastError(concern: com.mongodb.WriteConcern) =
-    getDB.getLastError(concern)
-  def lastError(concern: com.mongodb.WriteConcern) =
-=======
   def getLastError(concern: WriteConcern) =
     getDB.getLastError(concern)
   def lastError(concern: WriteConcern) =
->>>>>>> 1da1572a
     getLastError(concern)
   def getLastError(w: Int, wTimeout: Int, fsync: Boolean) =
     getDB.getLastError(w, wTimeout, fsync)
@@ -765,47 +652,32 @@
    * Set the write concern for this database.
    * Will be used for writes to any collection in this database.
    * See the documentation for {@link com.mongodb.WriteConcern} for more info.
-<<<<<<< HEAD
-   * 
-   * @param concern (com.mongodb.WriteConcern) The write concern to use
-   * @see com.mongodb.WriteConcern 
-=======
    *
    * @param concern (WriteConcern) The write concern to use
    * @see WriteConcern
->>>>>>> 1da1572a
    * @see http://www.thebuzzmedia.com/mongodb-single-server-data-durability-guide/
    */
-  def setWriteConcern(concern: com.mongodb.WriteConcern) = underlying.setWriteConcern(concern)
+  def setWriteConcern(concern: WriteConcern) = underlying.setWriteConcern(concern)
 
   /**
    *
    * Set the write concern for this database.
    * Will be used for writes to any collection in this database.
    * See the documentation for {@link com.mongodb.WriteConcern} for more info.
-<<<<<<< HEAD
-   * 
-=======
-   *
->>>>>>> 1da1572a
+   *
    * @param concern (WriteConcern) The write concern to use
    * @see WriteConcern
    * @see http://www.thebuzzmedia.com/mongodb-single-server-data-durability-guide/
    */
-  def writeConcern_=(concern: com.mongodb.WriteConcern) = setWriteConcern(concern)
+  def writeConcern_=(concern: WriteConcern) = setWriteConcern(concern)
 
   /**
    *
    * get the write concern for this database,
    * which is used for writes to any collection in this database.
    * See the documentation for {@link com.mongodb.WriteConcern} for more info.
-<<<<<<< HEAD
-   * 
-   * @see com.mongodb.WriteConcern 
-=======
    *
    * @see WriteConcern
->>>>>>> 1da1572a
    * @see http://www.thebuzzmedia.com/mongodb-single-server-data-durability-guide/
    */
   def getWriteConcern = underlying.getWriteConcern()
@@ -816,11 +688,7 @@
    * which is used for writes to any collection in this database.
    * See the documentation for {@link com.mongodb.WriteConcern} for more info.
    *
-<<<<<<< HEAD
-   * @see com.mongodb.WriteConcern 
-=======
    * @see WriteConcern
->>>>>>> 1da1572a
    * @see http://www.thebuzzmedia.com/mongodb-single-server-data-durability-guide/
    */
   def writeConcern = getWriteConcern
@@ -861,45 +729,6 @@
   def getReadPreference = underlying.getReadPreference
 
   /**
-<<<<<<< HEAD
-   * Sets the read preference for this collection. Will be used as default for
-   * reads from any collection in this collection. See the
-   * documentation for {@link ReadPreference} for more information.
-   *
-   * @param preference Read Preference to use
-   */
-  def readPreference_=(pref: ReadPreference) = setReadPreference(pref)
-
-  /**
-   * Sets the read preference for this collection. Will be used as default for
-   * reads from any collection in this collection. See the
-   * documentation for {@link ReadPreference} for more information.
-   *
-   * @param preference Read Preference to use
-   */
-  def setReadPreference(pref: ReadPreference) = underlying.setReadPreference(pref)
-
-  /**
-   * Gets the read preference for this collection. Will be used as default for
-   * reads from any collection in this collection. See the
-   * documentation for {@link ReadPreference} for more information.
-   *
-   * @param preference Read Preference to use
-   */
-  def readPreference = getReadPreference
-
-  /**
-   * Gets the read preference for this collection. Will be used as default for
-   * reads from any collection in this collection. See the
-   * documentation for {@link ReadPreference} for more information.
-   *
-   * @param preference Read Preference to use
-   */
-  def getReadPreference = underlying.getReadPreference
-
-  /**
-=======
->>>>>>> 1da1572a
    * Manipulate Network Options
    *
    * @see com.mongodb.Mongo
@@ -935,11 +764,7 @@
    * Sets queries to be OK to run on slave nodes.
    * @deprecated Replaced with ReadPreference.SECONDARY
    */
-<<<<<<< HEAD
-  @deprecated("Replaced with ReadPreference.SECONDARY")
-=======
   @deprecated("Replaced with ReadPreference.SECONDARY", "2.3.0")
->>>>>>> 1da1572a
   def slaveOk() = underlying.slaveOk() // use parens because this side-effects
 
   /**
@@ -955,7 +780,7 @@
    * @return the new collection
    */
   def rename(newName: String): MongoCollection =
-    _newInstance(underlying.rename(newName))
+    new MongoCollection(self.underlying.rename(newName))
 
 /*
   def command(cmd: DBObject, options: Int, readPrefs: ReadPreference = getReadPreference) =
@@ -977,7 +802,7 @@
    * @return the new collection
    */
   def rename(newName: String, dropTarget: Boolean): MongoCollection =
-    _newInstance(underlying.rename(newName, dropTarget))
+    new MongoCollection(self.underlying.rename(newName, dropTarget))
 
   /**
    * _newCursor
@@ -991,7 +816,7 @@
    * @param  cursor (DBCursor)
    * @return (MongoCursorBase)
    */
-  def _newCursor(cursor: DBCursor): MongoCursor
+  def _newCursor(cursor: DBCursor): CursorType
 
   /**
    * _newInstance
@@ -1004,19 +829,10 @@
    * @param  cursor (DBCollection)
    * @return (this.type)
    */
-  def _newInstance(collection: DBCollection): MongoCollection
-
-
-<<<<<<< HEAD
-  override def head = headOption.get
-  override def headOption = findOne
-  override def tail = find.skip(1).toIterable
-  override def iterator = find
-  override def size = count.toInt
-=======
+  def _newInstance(collection: DBCollection): MongoCollectionBase
+
   protected def _typedValue(dbObj: DBObject): Option[T] = Option(dbObj.asInstanceOf[T])
 
->>>>>>> 1da1572a
 }
 
 /**
@@ -1028,8 +844,10 @@
  *
  * @tparam DBObject
  */
-class ConcreteMongoCollection(val underlying: DBCollection) extends MongoCollection {
+class MongoCollection(val underlying: DBCollection) extends MongoCollectionBase with Iterable[DBObject] {
+
   type T = DBObject
+  type CursorType = MongoCursor
 
   /**
    * _newCursor
@@ -1043,7 +861,7 @@
    * @param  cursor (DBCursor)
    * @return (MongoCursorBase)
    */
-  def _newCursor(cursor: DBCursor) = new ConcreteMongoCursor(cursor)
+  def _newCursor(cursor: DBCursor) = new MongoCursor(cursor)
 
   /**
    * _newInstance
@@ -1056,9 +874,6 @@
    * @param  cursor (DBCollection)
    * @return (this.type)
    */
-<<<<<<< HEAD
-  def _newInstance(collection: DBCollection): MongoCollection = new ConcreteMongoCollection(collection)
-=======
   def _newInstance(collection: DBCollection): MongoCollection = new MongoCollection(collection)
 
   override protected def _typedValue(dbObj: DBObject): Option[DBObject] = Option(dbObj)
@@ -1068,32 +883,10 @@
   override def tail = find.skip(1).toIterable
   override def iterator = find
   override def size = count().toInt
->>>>>>> 1da1572a
-
-  def asLazy: LazyMongoCollection = new LazyMongoCollection(underlying)
+
 }
 
 /**
-<<<<<<< HEAD
- * Proxy of a DBCollection which uses an OptimizedLazyDBFactory.
- *
- * Doesn't *require* OptimizedLazyDBObjects to save (They're readonly in
- * the current implementation anyway)
- *
- * According to initial tests of the Lazy system:
- * """
- * Sub-objects can be obtained with no copy of data, just the offset
- * changes.
- * For a 700 bytes object, when accessing only a couple fields, the driver
- * speed is about 2.5x.
- * """
- *
- * @author Brendan W. McAdams <brendan@10gen.com>
- * @version 2.2, 8/18/11
- * @since 1.0
- *
- * @param  val underlying (DBCollection)
-=======
  * Concrete collection implementation for typed Cursor operations via Collection.setObjectClass et al
  * This is a special case collection for typed operations
  *
@@ -1102,13 +895,14 @@
  *
  * @param  val underlying (DBCollection)
  * @tparam T  A Subclass of DBObject
->>>>>>> 1da1572a
  */
-class LazyMongoCollection(val underlying: DBCollection) extends MongoCollection {
-  type T = OptimizedLazyDBObject
-
-  override def customDecoderFactory = Some(OptimizedLazyDBDecoder.Factory)
-
+trait MongoTypedCollection extends MongoCollectionBase {
+
+}
+
+class MongoGenericTypedCollection[A <: DBObject](val underlying: DBCollection) extends MongoTypedCollection {
+  type T = A
+  type CursorType = MongoGenericTypedCursor[A]
 
   /**
    * _newCursor
@@ -1120,13 +914,9 @@
    * Should figure out the right type to return based on typing setup.
    *
    * @param  cursor (DBCursor)
-<<<<<<< HEAD
-   * @return (MongoCursorBase)
-=======
    * @return (MongoCollectionBase)
->>>>>>> 1da1572a
-   */
-   def _newCursor(cursor: DBCursor) = new LazyMongoCursor(cursor)
+   */
+  def _newCursor(cursor: DBCursor) = new MongoGenericTypedCursor[T](cursor)
 
   /**
    * _newInstance
@@ -1139,10 +929,8 @@
    * @param  cursor (DBCollection)
    * @return (this.type)
    */
-   def _newInstance(collection: DBCollection): MongoCollection = new LazyMongoCollection(collection)
-
+  def _newInstance(collection: DBCollection) = new MongoGenericTypedCollection[T](collection)
 }
-
 
 /** Helper object for some static methods
  */
