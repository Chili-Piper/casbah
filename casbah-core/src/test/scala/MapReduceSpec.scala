/**
 * Copyright (c) 2010 - 2012 10gen, Inc. <http://10gen.com>
 * Copyright (c) 2009, 2010 Novus Partners, Inc. <http://novus.com>
 *
 * Licensed under the Apache License, Version 2.0 (the "License");
 * you may not use this file except in compliance with the License.
 * You may obtain a copy of the License at
 *
 *   http://www.apache.org/licenses/LICENSE-2.0
 *
 * Unless required by applicable law or agreed to in writing, software
 * distributed under the License is distributed on an "AS IS" BASIS,
 * WITHOUT WARRANTIES OR CONDITIONS OF ANY KIND, either express or implied.
 * See the License for the specific language governing permissions and
 * limitations under the License.
 *
 * For questions and comments about this product, please see the project page at:
 *
 *     http://github.com/mongodb/casbah
 *
 */

package com.mongodb.casbah.test.core

import org.scala_tools.time.Imports._

import com.mongodb.casbah.util.Logging
import com.mongodb.casbah.commons.conversions.scala._
import com.mongodb.casbah.commons.test.CasbahMutableSpecification

<<<<<<< HEAD
import org.scala_tools.time.Imports._
import com.mongodb.casbah.commons.test.CasbahMutableSpecification
=======
>>>>>>> 1da1572a

@SuppressWarnings(Array("deprecation"))
class MapReduceSpec extends CasbahMutableSpecification {
  sequential

  "Casbah's Map/Reduce Engine" should {

<<<<<<< HEAD
    implicit val mongoDB = MongoConnection()("casbahIntegration")

    "Handle error conditions such as non-existent collections gracefully" in {
=======
    implicit val mongoDB = MongoClient()("casbahIntegration")

    "Handle error conditions such as non-existent collections gracefully" in {

>>>>>>> 1da1572a
      val seed = DateTime.now.getMillis
      implicit val mongo = mongoDB("mapReduce.nonexistant.foo.bar.baz.%s".format(seed))
      mongo.dropCollection()

      val keySet = distinctKeySet("Foo", "bar", "Baz")
      // log.warn("KeySet: %s", keySet)

      for (x <- keySet) {
        log.trace("noop.")
      }

      keySet must beEmpty

    }
  }

  "MongoDB 1.7+ Map/Reduce functionality" should {
<<<<<<< HEAD
    implicit val mongoDB = MongoConnection()("casbahIntegration")

    verifyAndInitTreasuryData

=======
    implicit val mongoDB = MongoClient()("casbahIntegration")

    verifyAndInitTreasuryData


>>>>>>> 1da1572a
    val mapJS = """
      function m() {
          emit( typeof(this._id) == "number" ? this._id : this._id.getYear(), { count: 1, sum: this.bc10Year })
      }
    """

    val reduceJS = """
      function r( year, values ) {
          var n = { count: 0,  sum: 0 }
          for ( var i = 0; i < values.length; i++ ){
              n.sum += values[i].sum;
              n.count += values[i].count;
          }

          return n;
      }
    """

    val finalizeJS = """
      function f( year, value ){
          value.avg = value.sum / value.count;
          return value.avg;
      }
    """

    "Produce results in a named collection for all data" in {
      val coll = mongoDB("yield_historical.in")
      val result = coll.mapReduce(
        mapJS,
        reduceJS,
        "yield_historical.all",
        finalizeFunction = Some(finalizeJS))

      /*log.warn("M/R Result: %s", result)*/


      result.isError must beFalse
      result.size must beEqualTo(result.raw.expand[Int]("counts.output").getOrElse(-1))
    }

    "Produce results in a named collection for inline data" in {
      val coll = mongoDB("yield_historical.in")
      val result = coll.mapReduce(
        mapJS,
        reduceJS,
        MapReduceInlineOutput,
        finalizeFunction = Some(finalizeJS),
        verbose = true)

<<<<<<< HEAD
      /*log.warn("M/R Result: %s", result)*/

=======
      // log.warn("M/R Result: %s", result)
>>>>>>> 1da1572a

      result.isError must beFalse
      result.raw.getAs[String]("result") must beNone
      result.size must beGreaterThan(0)
      result.size must beEqualTo(result.raw.expand[Int]("counts.output").getOrElse(-1))

      val item = result.next
      item must beDBObject
      item must beEqualTo(MongoDBObject("_id" -> 90.0, "value" -> 8.552400000000002))
    }

    "Produce results for merged output" in {
      verifyAndInitTreasuryData

      import java.util.Date
      mongoDB("yield_historical.merged").size must beEqualTo(0)
      mongoDB("yield_historical.aughts").size must beEqualTo(0)
      mongoDB("yield_historical.nineties").size must beEqualTo(0)

      val cmd90s = MapReduceCommand(
        "yield_historical.in",
        mapJS,
        reduceJS,
        "yield_historical.nineties",
        Some("_id" $lt new Date(100, 1, 1)),
        finalizeFunction = Some(finalizeJS),
        verbose = true)

      val result90s = mongoDB.mapReduce(cmd90s)

      log.info("M/R result90s: %s", result90s)


      result90s.isError must beFalse
      result90s.raw.getAs[String]("result") must beSome("yield_historical.nineties")
      result90s.size must beGreaterThan(0)
      // log.warn("Results: %s", result90s.size)
      result90s.size must beEqualTo(result90s.raw.expand[Int]("counts.output").getOrElse(-1))

      val cmd00s = MapReduceCommand(
        "yield_historical.in",
        mapJS,
        reduceJS,
        "yield_historical.aughts",
        Some("_id" $gt new Date(99, 12, 31)),
        finalizeFunction = Some(finalizeJS),
        verbose = true)

      val result00s = mongoDB.mapReduce(cmd00s)

<<<<<<< HEAD
      log.info("M/R result00s: %s", result00s)

=======
      // log.info("M/R result00s: %s", result00s)
>>>>>>> 1da1572a

      result00s.isError must beFalse
      result00s.raw.getAs[String]("result") must beSome("yield_historical.aughts")
      result00s.size must beGreaterThan(0)
      result00s.size must beEqualTo(result00s.raw.expand[Int]("counts.output").getOrElse(-1))

      "Merge the 90s and 00s into a single output collection" in {
        "reading the earlier output collections" in {
          cmd00s.query = None
          cmd00s.input = "yield_historical.aughts"
          cmd00s.output = MapReduceMergeOutput("yield_historical.merged")

          cmd90s.query = None
          cmd90s.input = "yield_historical.nineties"
          cmd90s.output = MapReduceMergeOutput("yield_historical.merged")

          var result = mongoDB.mapReduce(cmd90s)
<<<<<<< HEAD
          log.warn("Cmd: %s Results: %s", cmd90s, result)
=======
          // log.warn("Cmd: %s Results: %s", cmd90s, result)
>>>>>>> 1da1572a
          result.isError must beFalse

          result.raw.getAs[String]("result") must beSome("yield_historical.merged")

          result = mongoDB.mapReduce(cmd00s)
          result.isError must beFalse

//          result.raw.getAs[String]("result") must beSome[String]("yield_historical.merged")

          result.outputCount must_== (21)
          result.size must_== (result.outputCount)

        }
        "Using a fresh query run" in {
          cmd00s.output = MapReduceMergeOutput("yield_historical.merged_fresh")
          cmd90s.output = MapReduceMergeOutput("yield_historical.merged_fresh")

          var result = mongoDB.mapReduce(cmd90s)
          result.isError must beFalse

          result.raw.getAs[String]("result") must beSome("yield_historical.merged_fresh")

          result = mongoDB.mapReduce(cmd00s)
          result.isError must beFalse

          result.raw.getAs[String]("result") must beSome("yield_historical.merged_fresh")

          result.outputCount must_== (21)
          result.size must_== (result.outputCount)
        }
      }
    }

    "Produce results for reduced output (multiples into a single final collection)" in {
      verifyAndInitTreasuryData
      import java.util.Date

      mongoDB("yield_historical.all").size must beEqualTo(0)
      mongoDB("yield_historical.aughts").size must beEqualTo(0)
      mongoDB("yield_historical.nineties").size must beEqualTo(0)

      val cmd90s = MapReduceCommand(
        "yield_historical.in",
        mapJS,
        reduceJS,
        "yield_historical.nineties",
        Some("_id" $lt new Date(100, 1, 1)),
        finalizeFunction = Some(finalizeJS),
        verbose = true)

      val result90s = mongoDB.mapReduce(cmd90s)

      // log.info("M/R result90s: %s", result90s)

<<<<<<< HEAD
=======
      result90s must not beNull
>>>>>>> 1da1572a

      result90s.isError must beFalse
      result90s.raw.getAs[String]("result") must beSome("yield_historical.nineties")
      result90s.size must beGreaterThan(0)
      // log.warn("Results: %s", result90s.size)
      result90s.size must beEqualTo(result90s.raw.expand[Int]("counts.output").getOrElse(-1))

      val cmd00s = MapReduceCommand(
        "yield_historical.in",
        mapJS,
        reduceJS,
        "yield_historical.aughts",
        Some("_id" $gt new Date(99, 12, 31)),
        finalizeFunction = Some(finalizeJS),
        verbose = true)

      val result00s = mongoDB.mapReduce(cmd00s)

      log.info("M/R result00s: %s", result00s)


      result00s.isError must beFalse
      result00s.raw.getAs[String]("result") must beSome("yield_historical.aughts")
      result00s.size must beGreaterThan(0)
      result00s.size must beEqualTo(result00s.raw.expand[Int]("counts.output").getOrElse(-1))

      "Reduce the 90s and 00s into a single output collection" in {
        "Querying against the raw data " in {
          cmd00s.query = None
          cmd00s.input = "yield_historical.aughts"
          cmd00s.output = MapReduceReduceOutput("yield_historical.reduced")

          cmd90s.query = None
          cmd90s.input = "yield_historical.nineties"
          cmd90s.output = MapReduceReduceOutput("yield_historical.reduced")

          var result = mongoDB.mapReduce(cmd90s)
<<<<<<< HEAD
          log.warn("Cmd: %s Results: %s", cmd90s, result)
=======
          // log.warn("Cmd: %s Results: %s", cmd90s, result)
>>>>>>> 1da1572a
          result.isError must beFalse

          result.raw.getAs[String]("result") must beSome("yield_historical.reduced")

          result = mongoDB.mapReduce(cmd00s)
          result.isError must beFalse

          result.raw.getAs[String]("result") must beSome("yield_historical.reduced")

          result.outputCount must_== (21)
          result.size must_== (result.outputCount)
        }

      }
    }

  }

  def verifyAndInitTreasuryData()(implicit mongoDB: MongoDB) = {
    mongoDB("yield_historical.all").drop
    mongoDB("yield_historical.merged").drop
    mongoDB("yield_historical.merged_fresh").drop
    mongoDB("yield_historical.nineties").drop
    mongoDB("yield_historical.aughts").drop

<<<<<<< HEAD
=======
    // Verify the treasury data is loaded or skip the test for now
>>>>>>> 1da1572a
    mongoDB("yield_historical.in").size must beGreaterThan(0)
  }

  def distinctKeySet(keys: String*)(implicit mongo: MongoCollection): MapReduceResult = {
    val keySet = keys.flatMap(x => "'%s': this.%s, ".format(x, x)).mkString

    val map = "function () { emit({%s}, 1); }".format(keySet)

    val reduce = "function(k, v) { return 1; }"

    //val mr = MapReduceCommand(mongo.getName, map, reduce, MapReduceInlineOutput)

    val result = mongo.mapReduce(map, reduce, MapReduceInlineOutput)

    result
  }
}
<|MERGE_RESOLUTION|>--- conflicted
+++ resolved
@@ -24,15 +24,11 @@
 
 import org.scala_tools.time.Imports._
 
-import com.mongodb.casbah.util.Logging
+import com.mongodb.casbah.Imports._
+import com.mongodb.casbah.commons.Logging
 import com.mongodb.casbah.commons.conversions.scala._
 import com.mongodb.casbah.commons.test.CasbahMutableSpecification
 
-<<<<<<< HEAD
-import org.scala_tools.time.Imports._
-import com.mongodb.casbah.commons.test.CasbahMutableSpecification
-=======
->>>>>>> 1da1572a
 
 @SuppressWarnings(Array("deprecation"))
 class MapReduceSpec extends CasbahMutableSpecification {
@@ -40,16 +36,10 @@
 
   "Casbah's Map/Reduce Engine" should {
 
-<<<<<<< HEAD
-    implicit val mongoDB = MongoConnection()("casbahIntegration")
+    implicit val mongoDB = MongoClient()("casbahIntegration")
 
     "Handle error conditions such as non-existent collections gracefully" in {
-=======
-    implicit val mongoDB = MongoClient()("casbahIntegration")
-
-    "Handle error conditions such as non-existent collections gracefully" in {
-
->>>>>>> 1da1572a
+
       val seed = DateTime.now.getMillis
       implicit val mongo = mongoDB("mapReduce.nonexistant.foo.bar.baz.%s".format(seed))
       mongo.dropCollection()
@@ -67,18 +57,11 @@
   }
 
   "MongoDB 1.7+ Map/Reduce functionality" should {
-<<<<<<< HEAD
-    implicit val mongoDB = MongoConnection()("casbahIntegration")
+    implicit val mongoDB = MongoClient()("casbahIntegration")
 
     verifyAndInitTreasuryData
 
-=======
-    implicit val mongoDB = MongoClient()("casbahIntegration")
-
-    verifyAndInitTreasuryData
-
-
->>>>>>> 1da1572a
+
     val mapJS = """
       function m() {
           emit( typeof(this._id) == "number" ? this._id : this._id.getYear(), { count: 1, sum: this.bc10Year })
@@ -128,12 +111,7 @@
         finalizeFunction = Some(finalizeJS),
         verbose = true)
 
-<<<<<<< HEAD
-      /*log.warn("M/R Result: %s", result)*/
-
-=======
       // log.warn("M/R Result: %s", result)
->>>>>>> 1da1572a
 
       result.isError must beFalse
       result.raw.getAs[String]("result") must beNone
@@ -184,12 +162,7 @@
 
       val result00s = mongoDB.mapReduce(cmd00s)
 
-<<<<<<< HEAD
-      log.info("M/R result00s: %s", result00s)
-
-=======
       // log.info("M/R result00s: %s", result00s)
->>>>>>> 1da1572a
 
       result00s.isError must beFalse
       result00s.raw.getAs[String]("result") must beSome("yield_historical.aughts")
@@ -207,11 +180,7 @@
           cmd90s.output = MapReduceMergeOutput("yield_historical.merged")
 
           var result = mongoDB.mapReduce(cmd90s)
-<<<<<<< HEAD
-          log.warn("Cmd: %s Results: %s", cmd90s, result)
-=======
           // log.warn("Cmd: %s Results: %s", cmd90s, result)
->>>>>>> 1da1572a
           result.isError must beFalse
 
           result.raw.getAs[String]("result") must beSome("yield_historical.merged")
@@ -219,7 +188,7 @@
           result = mongoDB.mapReduce(cmd00s)
           result.isError must beFalse
 
-//          result.raw.getAs[String]("result") must beSome[String]("yield_historical.merged")
+          result.raw.getAs[String]("result") must beSome("yield_historical.merged")
 
           result.outputCount must_== (21)
           result.size must_== (result.outputCount)
@@ -266,10 +235,7 @@
 
       // log.info("M/R result90s: %s", result90s)
 
-<<<<<<< HEAD
-=======
       result90s must not beNull
->>>>>>> 1da1572a
 
       result90s.isError must beFalse
       result90s.raw.getAs[String]("result") must beSome("yield_historical.nineties")
@@ -307,11 +273,7 @@
           cmd90s.output = MapReduceReduceOutput("yield_historical.reduced")
 
           var result = mongoDB.mapReduce(cmd90s)
-<<<<<<< HEAD
-          log.warn("Cmd: %s Results: %s", cmd90s, result)
-=======
           // log.warn("Cmd: %s Results: %s", cmd90s, result)
->>>>>>> 1da1572a
           result.isError must beFalse
 
           result.raw.getAs[String]("result") must beSome("yield_historical.reduced")
@@ -337,10 +299,7 @@
     mongoDB("yield_historical.nineties").drop
     mongoDB("yield_historical.aughts").drop
 
-<<<<<<< HEAD
-=======
     // Verify the treasury data is loaded or skip the test for now
->>>>>>> 1da1572a
     mongoDB("yield_historical.in").size must beGreaterThan(0)
   }
 
