/**
 * Copyright (c) 2010 10gen, Inc. <http://10gen.com>
 * Copyright (c) 2009, 2010 Novus Partners, Inc. <http://novus.com>
 *
 * Licensed under the Apache License, Version 2.0 (the "License");
 * you may not use this file except in compliance with the License.
 * You may obtain a copy of the License at
 *
 *   http://www.apache.org/licenses/LICENSE-2.0
 *
 * Unless required by applicable law or agreed to in writing, software
 * distributed under the License is distributed on an "AS IS" BASIS,
 * WITHOUT WARRANTIES OR CONDITIONS OF ANY KIND, either express or implied.
 * See the License for the specific language governing permissions and
 * limitations under the License.
 *
 * For questions and comments about this product, please see the project page at:
 *
 *     http://github.com/mongodb/casbah
 *
 */

package com.mongodb.casbah.test.core

import java.io.IOException
import scala.sys.process._
import scala.collection.JavaConverters._
import org.specs2.specification.Scope
import com.github.nscala_time.time.Imports._

import com.mongodb.util.JSON
import com.mongodb.casbah.Imports._
import com.mongodb.casbah.commons.Logging
import com.mongodb.casbah.commons.conversions.scala._
import com.mongodb.casbah.commons.test.CasbahMutableSpecification


@SuppressWarnings(Array("deprecation"))
class MapReduceSpec extends CasbahMutableSpecification {
  sequential

  implicit val mongoDB = MongoClient()("casbahIntegration")

  "Casbah's Map/Reduce Engine" should {

    "Handle error conditions such as non-existent collections gracefully" in {

      val seed = DateTime.now.getMillis
      implicit val mongo = mongoDB("mapReduce.nonexistant.foo.bar.baz.%s".format(seed))
      mongo.dropCollection()

      val keySet = distinctKeySet("Foo", "bar", "Baz")
      // log.warn("KeySet: %s", keySet)

      for (x <- keySet) {
        log.trace("noop.")
      }

      keySet must beEmpty

    }
  }

  "MongoDB 1.7+ Map/Reduce functionality" should {
    implicit val mongoDB = MongoClient()("casbahIntegration")

    val mapJS = """
      function m() {
          var key = typeof(this._id) == "number" ? this._id : this._id.getYear();
          emit(key, { count: 1, sum: this.bc10Year })
      }
    """

    val reduceJS = """
      function r( year, values ) {
          var n = { count: 0,  sum: 0 }
          for ( var i = 0; i < values.length; i++ ){
              n.sum += values[i].sum;
              n.count += values[i].count;
          }

          return n;
      }
    """

    val finalizeJS = """
      function f( year, value ){
          value.avg = value.sum / value.count;
          return value.avg;
      }
    """

    "Produce results in a named collection for all data" in new testData {
      val coll = mongoDB("yield_historical.in")
      val result = coll.mapReduce(
        mapJS,
        reduceJS,
        "yield_historical.all",
        finalizeFunction = Some(finalizeJS))

      result.isError must beFalse
      result.size must beEqualTo(result.raw.expand[Int]("counts.output").getOrElse(-1))
    }

    "Produce results in a named collection for inline data" in new testData {
      val coll = mongoDB("yield_historical.in")
      val result = coll.mapReduce(
        mapJS,
        reduceJS,
        MapReduceInlineOutput,
        finalizeFunction = Some(finalizeJS),
        verbose = true)

      result.isError must beFalse
      result.raw.getAs[String]("result") must beNone
      result.size must beGreaterThan(0)
      result.size must beEqualTo(result.raw.expand[Int]("counts.output").getOrElse(-1))

      val item = result.next
      item must beDBObject
      item must beEqualTo(MongoDBObject("_id" -> 90.0, "value" -> 8.552400000000002))
    }

    "Produce results with variable from jsScope" in new testData {
      val mapJSScoped = """
        function m() {
          var key = typeof(this._id) == "number" ? this._id : this._id.getYear()
          emit(key, { count: 1, sum: this.bc10Year * scopedBoost })
        }
      """

      val coll = mongoDB("yield_historical.in")
      val result = coll.mapReduce(
        mapJSScoped,
        reduceJS,
        MapReduceInlineOutput,
        finalizeFunction = Some(finalizeJS),
        jsScope = Some(MongoDBObject("scopedBoost" -> 2)),
        verbose = true)

      result.isError must beFalse
      result.raw.getAs[String]("result") must beNone
      result.size must beGreaterThan(0)
      result.size must beEqualTo(result.raw.expand[Int]("counts.output").getOrElse(-1))

      val item = result.next
      item must beDBObject
      item must beEqualTo(MongoDBObject("_id" -> 90.0, "value" -> 17.104800000000004))
    }

    "Produce results for merged output" in new testData {

      import java.util.Date

      val cmd90s = MapReduceCommand(
        "yield_historical.in",
        mapJS,
        reduceJS,
        "yield_historical.nineties",
        Some("_id" $lt new Date(100, 1, 1)),
        finalizeFunction = Some(finalizeJS),
        verbose = true)

      val result90s = mongoDB.mapReduce(cmd90s)

      log.info("M/R result90s: %s", result90s)


      result90s.isError must beFalse
      result90s.raw.getAs[String]("result") must beSome("yield_historical.nineties")
      result90s.size must beGreaterThan(0)
      result90s.size must beEqualTo(result90s.raw.expand[Int]("counts.output").getOrElse(-1))

      val cmd00s = MapReduceCommand(
        "yield_historical.in",
        mapJS,
        reduceJS,
        "yield_historical.aughts",
        Some("_id" $gt new Date(99, 12, 31)),
        finalizeFunction = Some(finalizeJS),
        verbose = true)

      val result00s = mongoDB.mapReduce(cmd00s)

      result00s.isError must beFalse
      result00s.raw.getAs[String]("result") must beSome("yield_historical.aughts")
      result00s.size must beGreaterThan(0)
      result00s.size must beEqualTo(result00s.raw.expand[Int]("counts.output").getOrElse(-1))

      "Merge the 90s and 00s into a single output collection" in {
        "reading the earlier output collections" in {
          cmd00s.query = None
          cmd00s.input = "yield_historical.aughts"
          cmd00s.output = MapReduceMergeOutput("yield_historical.merged")

          cmd90s.query = None
          cmd90s.input = "yield_historical.nineties"
          cmd90s.output = MapReduceMergeOutput("yield_historical.merged")

          var result = mongoDB.mapReduce(cmd90s)
          // log.warn("Cmd: %s Results: %s", cmd90s, result)
          result.isError must beFalse

          result.raw.getAs[String]("result") must beSome("yield_historical.merged")

          result = mongoDB.mapReduce(cmd00s)
          result.isError must beFalse

          result.raw.getAs[String]("result") must beSome("yield_historical.merged")

          result.outputCount must_== (21)
          result.size must_== (result.outputCount)

        }
        "Using a fresh query run" in {
          cmd00s.output = MapReduceMergeOutput("yield_historical.merged_fresh")
          cmd90s.output = MapReduceMergeOutput("yield_historical.merged_fresh")

          var result = mongoDB.mapReduce(cmd90s)
          result.isError must beFalse

          result.raw.getAs[String]("result") must beSome("yield_historical.merged_fresh")

          result = mongoDB.mapReduce(cmd00s)
          result.isError must beFalse

          result.raw.getAs[String]("result") must beSome("yield_historical.merged_fresh")

          result.outputCount must_== (21)
          result.size must_== (result.outputCount)
        }
      }
    }

    "Produce results for reduced output (multiples into a single final collection)" in new testData {
      import java.util.Date

      val cmd90s = MapReduceCommand(
        "yield_historical.in",
        mapJS,
        reduceJS,
        "yield_historical.nineties",
        Some("_id" $lt new Date(100, 1, 1)),
        finalizeFunction = Some(finalizeJS),
        verbose = true)

      val result90s = mongoDB.mapReduce(cmd90s)

      // log.info("M/R result90s: %s", result90s)

      result90s must not beNull

      result90s.isError must beFalse
      result90s.raw.getAs[String]("result") must beSome("yield_historical.nineties")
      result90s.size must beGreaterThan(0)
      // log.warn("Results: %s", result90s.size)
      result90s.size must beEqualTo(result90s.raw.expand[Int]("counts.output").getOrElse(-1))

      val cmd00s = MapReduceCommand(
        "yield_historical.in",
        mapJS,
        reduceJS,
        "yield_historical.aughts",
        Some("_id" $gt new Date(99, 12, 31)),
        finalizeFunction = Some(finalizeJS),
        verbose = true)

      val result00s = mongoDB.mapReduce(cmd00s)

      log.info("M/R result00s: %s", result00s)


      result00s.isError must beFalse
      result00s.raw.getAs[String]("result") must beSome("yield_historical.aughts")
      result00s.size must beGreaterThan(0)
      result00s.size must beEqualTo(result00s.raw.expand[Int]("counts.output").getOrElse(-1))

      "Reduce the 90s and 00s into a single output collection" in {
        "Querying against the raw data " in {
          cmd00s.query = None
          cmd00s.input = "yield_historical.aughts"
          cmd00s.output = MapReduceReduceOutput("yield_historical.reduced")

          cmd90s.query = None
          cmd90s.input = "yield_historical.nineties"
          cmd90s.output = MapReduceReduceOutput("yield_historical.reduced")

          var result = mongoDB.mapReduce(cmd90s)
          // log.warn("Cmd: %s Results: %s", cmd90s, result)
          result.isError must beFalse

          result.raw.getAs[String]("result") must beSome("yield_historical.reduced")

          result = mongoDB.mapReduce(cmd00s)
          result.isError must beFalse

          result.raw.getAs[String]("result") must beSome("yield_historical.reduced")

          result.outputCount must_== (21)
          result.size must_== (result.outputCount)
        }

      }
    }

  }

  trait testData extends Scope {
<<<<<<< HEAD
    mongoDB("yield_historical.all").drop
    mongoDB("yield_historical.merged").drop
    mongoDB("yield_historical.merged_fresh").drop
    mongoDB("yield_historical.nineties").drop
    mongoDB("yield_historical.aughts").drop

    try {
      Seq("mongoimport", "-d", "casbahIntegration", "-c", "yield_historical.in", "--drop", "./casbah-core/src/test/resources/yield_historical_in.json").!!
    } catch {
      case ex: IOException => skipped("mongoimport not on path")
    }
=======
    val database = "casbahIntegration"
    val collection = "yield_historical.in"
    val jsonFile = "./casbah-core/src/test/resources/yield_historical_in.json"

    mongoDB.dropDatabase()

    try {
       Seq("mongoimport", "-d", database, "-c", collection, "--drop", "--jsonArray", jsonFile).!!
    } catch {
      case ex: IOException => {
        val source = scala.io.Source.fromFile(jsonFile)
        val lines = source.mkString
        source.close()

        val rawDoc = JSON.parse(lines).asInstanceOf[BasicDBList]
        val docs = (for (doc <- rawDoc) yield doc.asInstanceOf[DBObject]).asJava
        val coll = mongoDB(collection)
        coll.underlying.insert(docs)
      }
    }

>>>>>>> dc432766
    // Verify the treasury data is loaded or skip the test for now
    mongoDB(collection).size must beGreaterThan(0)
  }

  def distinctKeySet(keys: String*)(implicit mongo: MongoCollection): MapReduceResult = {
    val keySet = keys.flatMap(x => "'%s': this.%s, ".format(x, x)).mkString

    val map = "function () { emit({%s}, 1); }".format(keySet)

    val reduce = "function(k, v) { return 1; }"

    //val mr = MapReduceCommand(mongo.getName, map, reduce, MapReduceInlineOutput)

    val result = mongo.mapReduce(map, reduce, MapReduceInlineOutput)

    result
  }
}
<|MERGE_RESOLUTION|>--- conflicted
+++ resolved
@@ -306,19 +306,6 @@
   }
 
   trait testData extends Scope {
-<<<<<<< HEAD
-    mongoDB("yield_historical.all").drop
-    mongoDB("yield_historical.merged").drop
-    mongoDB("yield_historical.merged_fresh").drop
-    mongoDB("yield_historical.nineties").drop
-    mongoDB("yield_historical.aughts").drop
-
-    try {
-      Seq("mongoimport", "-d", "casbahIntegration", "-c", "yield_historical.in", "--drop", "./casbah-core/src/test/resources/yield_historical_in.json").!!
-    } catch {
-      case ex: IOException => skipped("mongoimport not on path")
-    }
-=======
     val database = "casbahIntegration"
     val collection = "yield_historical.in"
     val jsonFile = "./casbah-core/src/test/resources/yield_historical_in.json"
@@ -340,7 +327,6 @@
       }
     }
 
->>>>>>> dc432766
     // Verify the treasury data is loaded or skip the test for now
     mongoDB(collection).size must beGreaterThan(0)
   }
