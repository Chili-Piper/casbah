--- conflicted
+++ resolved
@@ -22,13 +22,9 @@
 
 package com.mongodb.casbah.test.commons.conversions
 
+import com.mongodb.casbah.Imports._
 import com.mongodb.casbah.commons.conversions.scala._
 
-<<<<<<< HEAD
-import com.mongodb.casbah._
-
-=======
->>>>>>> 1da1572a
 import org.scala_tools.time.Imports._
 import com.mongodb.casbah.commons.test.CasbahMutableSpecification
 import org.specs2.specification.BeforeExample
@@ -66,18 +62,13 @@
 
     jodaDate.getMillis must beEqualTo(jdkDate.getTime)
 
-<<<<<<< HEAD
-/*    "Fail to serialize Joda DateTime Objects unless explicitly loaded." in {
-=======
     "Fail to serialize Joda DateTime Objects unless explicitly loaded." in {
->>>>>>> 1da1572a
       val mongo = mongoDB("dateFail")
       mongo.dropCollection()
 
       lazy val saveDate = { mongo += MongoDBObject("date" -> jodaDate, "type" -> "joda") }
 
-      log.info("Save Date: %s", saveDate)
-      saveDate must throwA[Exception]
+      saveDate must throwA[IllegalArgumentException]
 
       mongo += MongoDBObject("date" -> jdkDate, "type" -> "jdk")
 
@@ -87,13 +78,9 @@
       jdkEntry must beSome
 
       jdkEntry.get.getAs[JDKDate]("date") must beSome(jdkDate)
-    }*/
-
-<<<<<<< HEAD
-/*    "Successfully serialize & deserialize Joda DateTime Objects when convertors are loaded." in {
-=======
+    }
+
     "Successfully serialize & deserialize Joda DateTime Objects when convertors are loaded." in {
->>>>>>> 1da1572a
       val mongo = mongoDB("jodaSerDeser")
       mongo.dropCollection()
       RegisterConversionHelpers()
@@ -112,18 +99,8 @@
       lazy val getDate = { jodaEntry.get.getAs[JDKDate]("date") }
       // Note - exceptions are wrapped by Some() and won't be thrown until you .get
       getDate.get must throwA[ClassCastException]
-    }*/
-
-<<<<<<< HEAD
-    //"Be successfully deregistered." in {
-      //val mongo = mongoDB("conversionDeReg")
-      //mongo.dropCollection()
-      //RegisterConversionHelpers()
-      //RegisterJodaTimeConversionHelpers()
-      //DeregisterConversionHelpers()
-      //DeregisterJodaTimeConversionHelpers()
-      //lazy val testJodaInsert = { mongo += MongoDBObject("date" -> jodaDate, "type" -> "joda") }
-=======
+    }
+
     "Be successfully deregistered." in {
       val mongo = mongoDB("conversionDeReg")
       mongo.dropCollection()
@@ -132,26 +109,15 @@
       DeregisterConversionHelpers()
       DeregisterJodaTimeConversionHelpers()
       lazy val testJodaInsert = { mongo += MongoDBObject("date" -> jodaDate, "type" -> "joda") }
->>>>>>> 1da1572a
-
-      //testJodaInsert must throwA[IllegalArgumentException]
-
-      //// Normal JDK Date should work
-      //mongo += MongoDBObject("date" -> jdkDate, "type" -> "jdk")
-
-      //val jdkEntry = mongo.findOne(MongoDBObject("type" -> "jdk"),
-        //MongoDBObject("date" -> 1))
-
-<<<<<<< HEAD
-      //jdkEntry must beSome
-
-      //jdkEntry.get.getAs[JDKDate]("date") must beSome(jdkDate)
-      //// Casting it as something it isn't will fail
-      //lazy val getDate = { jdkEntry.get.getAs[DateTime]("date") }
-      //// Note - exceptions are wrapped by Some() and won't be thrown until you .get 
-      //getDate.get must throwA[ClassCastException]
-    //}
-=======
+
+      testJodaInsert must throwA[IllegalArgumentException]
+
+      // Normal JDK Date should work
+      mongo += MongoDBObject("date" -> jdkDate, "type" -> "jdk")
+
+      val jdkEntry = mongo.findOne(MongoDBObject("type" -> "jdk"),
+        MongoDBObject("date" -> 1))
+
       jdkEntry must beSome
 
       jdkEntry.get.getAs[JDKDate]("date") must beSome(jdkDate)
@@ -161,7 +127,6 @@
       getDate.get must throwA[ClassCastException]
     }
 
->>>>>>> 1da1572a
     "Inserting a JDKDate should still allow retrieval as JodaTime after Conversions load" in {
       val mongo = mongoDB("conversionConversion")
       mongo.dropCollection()
@@ -193,9 +158,25 @@
       // Note - exceptions are wrapped by Some() and won't be thrown until you .get
       getConvertedDate.get must throwA[ClassCastException]
     }
-<<<<<<< HEAD
+
+    "toString-ing a JODA Date with JODA Conversions loaded doesn't choke horribly." in {
+      RegisterConversionHelpers()
+      val jodaEntry: DBObject = MongoDBObject("type" -> "jdk",
+        "date" -> jdkDate)
+
+      /*jodaEntry.getAs[DateTime]("date") must beSome(jdkDate)
+      // Casting it as something it isn't will fail
+      lazy val getDate = { jodaEntry.getAs[JDKDate]("date") }
+      // Note - exceptions are wrapped by Some() and won't be thrown until you .get
+      getDate.get must throwA[ClassCastException] */
+      RegisterJodaTimeConversionHelpers()
+
+      val json = jodaEntry.toString
+
+      json must not beNull
+    }
   }
-  
+
   "Casbah and Java Driver custom type encoding" should {
     val encoder = new com.mongodb.DefaultDBEncoder()
     def encode(doc: DBObject): Long = {
@@ -207,38 +188,6 @@
     DeregisterConversionHelpers()
     DeregisterJodaTimeConversionHelpers()
 
-=======
-
-    "toString-ing a JODA Date with JODA Conversions loaded doesn't choke horribly." in {
-      RegisterConversionHelpers()
-      val jodaEntry: DBObject = MongoDBObject("type" -> "jdk",
-        "date" -> jdkDate)
-
-      /*jodaEntry.getAs[DateTime]("date") must beSome(jdkDate)
-      // Casting it as something it isn't will fail
-      lazy val getDate = { jodaEntry.getAs[JDKDate]("date") }
-      // Note - exceptions are wrapped by Some() and won't be thrown until you .get
-      getDate.get must throwA[ClassCastException] */
-      RegisterJodaTimeConversionHelpers()
-
-      val json = jodaEntry.toString
-
-      json must not beNull
-    }
-  }
-
-  "Casbah and Java Driver custom type encoding" should {
-    val encoder = new com.mongodb.DefaultDBEncoder()
-    def encode(doc: DBObject): Long = {
-      val start = System.currentTimeMillis()
-      val encoded = encoder.encode(doc)
-      val end = System.currentTimeMillis()
-      end - start
-    }
-    DeregisterConversionHelpers()
-    DeregisterJodaTimeConversionHelpers()
-
->>>>>>> 1da1572a
     "Produce viable performance numbers to test off of " >> {
       "Encoding DateTimes without any custom encoders registered " in {
         var total = 0.0
@@ -248,19 +197,12 @@
           total += encode(doc)
         }
 
-<<<<<<< HEAD
-        val avg = total / x  
-=======
         val avg = total / x
->>>>>>> 1da1572a
 
         log.error("[Basic] Average encoding time over %s tries: %f [%s]", x, avg, total)
         avg must beGreaterThan(0.0)
       }
-<<<<<<< HEAD
-=======
-
->>>>>>> 1da1572a
+
       "Encoding Joda DateTimes with custom encoders registered " in {
         RegisterJodaTimeConversionHelpers()
         var total = 0.0
@@ -270,21 +212,11 @@
           total += encode(doc)
         }
 
-<<<<<<< HEAD
-        val avg = total / x  
-=======
         val avg = total / x
->>>>>>> 1da1572a
 
         log.error("[Custom Types] Average encoding time over %s tries: %f [%s]", x, avg, total)
         avg must beGreaterThan(0.0)
       }
     }
   }
-<<<<<<< HEAD
-
-}
-// vim: set ts=2 sw=2 sts=2 et:
-=======
-}
->>>>>>> 1da1572a
+}