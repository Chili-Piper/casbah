--- conflicted
+++ resolved
@@ -4,14 +4,6 @@
 
   override def parallelExecution = true
 
-<<<<<<< HEAD
-  val configgy = "net.lag" % "configgy_2.8.0" % "1.5.2"
-  val scalatest = "org.scalatest" % "scalatest" % "1.2-for-scala-2.8.0.final-SNAPSHOT" % "test"
-  val specs = "org.scala-tools.testing" %% "specs" % "1.6.5" % "test->default"
-
-  val scalajCollection = "org.scalaj" % "scalaj-collection_2.8.0" % "1.0"
-  val objenesis = "org.objenesis" % "objenesis" % "1.2"
-=======
   lazy val commons = project("casbah-commons", "casbah-commons", new CasbahCommonsProject(_))
   lazy val core = project("casbah-core", "casbah-core", new CasbahCoreProject(_), query)
   lazy val query = project("casbah-query", "casbah-query", new CasbahQueryProject(_), commons)
@@ -28,7 +20,6 @@
     val specs = "org.scala-tools.testing" %% "specs" % "1.6.5" % "test->default"
     val scalatest = "org.scalatest" % "scalatest" % "1.2-for-scala-2.8.0.final-SNAPSHOT" % "test"
   }
->>>>>>> 94eb822e
 
   class CasbahCoreProject(info: ProjectInfo) extends DefaultProject(info) {
     override def compileOptions = 
@@ -65,11 +56,6 @@
   val bumRepo = "Bum Networks Release Repository" at "http://repo.bumnetworks.com/releases/"
   val bumSnapsRepo = "Bum Networks Snapshots Repository" at "http://repo.bumnetworks.com/snapshots/"
 
-<<<<<<< HEAD
+  // Build / Dist Config
   def rsyncRepo = "repobum_repobum@repobum:/home/public/releases"
-=======
-  // Build / Dist Config
-  def rsyncRepo = "repobum:/home/public/repo-rels"
-
->>>>>>> 94eb822e
 }