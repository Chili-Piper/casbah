import sbt._
import Keys._
import Project.Initialize

import com.typesafe.sbt.SbtSite._
import org.scalastyle.sbt.ScalastylePlugin
import sbtassembly.Plugin._
import AssemblyKeys._


object CasbahBuild extends Build {
  import Dependencies._
  import Resolvers._

  lazy val buildSettings = Seq(
    organization := "org.mongodb",
    organizationHomepage := Some(url("http://www.mongodb.org")),
<<<<<<< HEAD
    version      := "2.7.0-SNAPSHOT",
    scalaVersion := "2.10.2",
    crossScalaVersions := Seq("2.10.2", "2.10.1", "2.10.0", "2.9.3", "2.9.2", "2.9.1")
=======
    version      := "2.6.4",
    scalaVersion := "2.10.3",
    crossScalaVersions := Seq("2.10.3", "2.9.3", "2.9.2", "2.9.1")
>>>>>>> 607fda57
  )

  val allSourceDirectories = SettingKey[Seq[Seq[File]]]("all-source-directories")

  def sxrOptions(baseDir: File, sourceDirs: Seq[Seq[File]], scalaVersion: String): Seq[String] = {
    if (scalaVersion.startsWith("2.10"))
      Seq()
    else {
      val sxrBaseDir = "-P:sxr:base-directory:" + sourceDirs.flatten.mkString(";").replaceAll("\\\\","/")
      Seq(sxrBaseDir)
    }
  }

  override lazy val settings = super.settings ++ buildSettings

  val scalac210Options = Seq("-feature",
                             "-language:reflectiveCalls",
                             "-language:implicitConversions",
                             "-language:postfixOps") // ++ Seq("-unchecked", "-deprecation")

  lazy val baseSettings = Defaults.defaultSettings ++ Publish.settings ++ Seq(
      resolvers ++= Seq(mavenLocalRepo, sonatypeRels, sonatypeSnaps, sonatypeSTArch, mavenOrgRepo),
      testOptions in Test += Tests.Argument(TestFrameworks.Specs2, "console", "junitxml"),
      crossPaths := true,
      autoCompilerPlugins := true,
      libraryDependencies <<= (scalaVersion, libraryDependencies) { (sv, deps) =>
        sv match {
          case sv if sv.startsWith("2.10") => deps
          case _ => deps :+ compilerPlugin("org.scala-tools.sxr" % "sxr_2.9.0" % "0.2.7")
        }
      },
      scalacOptions <++= scalaVersion map { sv =>
        sv match {
          case sv if sv.startsWith("2.10") => scalac210Options
          case _ => Seq()
        }
      },
      allSourceDirectories <<= projects.map(sourceDirectories in Compile in _).join,
      scalacOptions in (Compile, doc) <++=  (baseDirectory, allSourceDirectories, scalaVersion, version, baseDirectory in LocalProject("casbah")).map {
        (bd, asd, sv, v, rootBase) =>
         val docSourceUrl = "http://{{WEBSITE_ROOT}}api.sxr/€{FILE_PATH}.scala.html"
         val docSourceOpts = Seq("-sourcepath", rootBase.getAbsolutePath, "-doc-source-url", docSourceUrl)
         val sxrOpts = sxrOptions(bd, asd, sv)
         docSourceOpts ++ sxrOpts
      }
    )

  lazy val parentSettings = baseSettings ++ Seq(
    publishArtifact in (Compile, packageBin) := false,
    publishArtifact in (Compile, packageDoc) := false,
    publishArtifact in (Compile, packageSrc) := false
  )

  lazy val defaultSettings = baseSettings ++ Seq(
    libraryDependencies <++= (scalaVersion)(sv => Seq(
      scalatest(sv), scalatime(sv), specs2(sv),
      slf4j, slf4jJCL, junit
    )),
    parallelExecution in Test := true,
    testFrameworks += TestFrameworks.Specs2
  )

  lazy val casbah = Project(
    id        = "casbah",
    base      = file("."),
    settings  = parentSettings ++ Unidoc.settings ++ site.settings ++
                site.sphinxSupport() ++ ScalastylePlugin.settings ++
                assemblySettings ++
                addArtifact(Artifact("casbah-alldep", "pom", "jar"), assembly),
    aggregate = Seq(commons, core, query, gridfs)
  ) dependsOn(commons, core, query, gridfs)

  lazy val commons = Project(
    id       = "casbah-commons",
    base     = file("casbah-commons"),
    settings = defaultSettings ++ Seq(
      libraryDependencies ++= Seq(mongoJavaDriver, slf4j, slf4jJCL),
      publishArtifact in (Test, packageBin) := true
    )
  )

  lazy val core = Project(
    id       = "casbah-core",
    base     = file("casbah-core"),
    settings = defaultSettings ++ Seq(parallelExecution in Test := false)
  ) dependsOn(commons % "test->test;compile", query)

  lazy val query = Project(
    id       = "casbah-query",
    base     = file("casbah-query"),
    settings = defaultSettings
  ) dependsOn(commons % "test->test;compile" )

  lazy val gridfs = Project(
    id       = "casbah-gridfs",
    base     = file("casbah-gridfs"),
    settings = defaultSettings
  ) dependsOn(commons % "test->test", core)

}

object Dependencies {

  //val mongoJavaDriver  = "org.mongodb" % "mongo-java-driver" % "3.0.0-SNAPSHOT"
  val mongoJavaDriver  = "org.mongodb" % "mongo-java-driver" % "2.12.0-SNAPSHOT"
  val slf4j            = "org.slf4j" % "slf4j-api" % "1.6.0"
  val junit            = "junit" % "junit" % "4.10" % "test"
  val slf4jJCL         = "org.slf4j" % "slf4j-jcl" % "1.6.0" % "test"

  def scalatest(scalaVersion: String) =
    (scalaVersion match {
      case _ => "org.scalatest" %% "scalatest" % "1.9.1"
    }) % "test"

  def scalatime(scalaVersion: String) =
      scalaVersion match {
        case "2.9.3" => "com.github.nscala-time" % "nscala-time_2.9.2" % "0.2.0"
        case _ => "com.github.nscala-time" %% "nscala-time" % "0.2.0"
      }

  def specs2(scalaVersion: String) =
      (scalaVersion match {
          case "2.9.1"   => "org.specs2" %% "specs2" % "1.12.2"
          case "2.9.2"   => "org.specs2" %% "specs2" % "1.12.3"
          case "2.9.3"   => "org.specs2" % "specs2_2.9.2" % "1.12.3"
          case scalaVersion if scalaVersion.startsWith("2.10") => "org.specs2" %% "specs2" % "1.14"
      }) % "test"
}

object Resolvers {
  val sonatypeSnaps = "Sonatype snapshots" at "https://oss.sonatype.org/content/repositories/snapshots"
  val sonatypeRels = "Sonatype releases" at "https://oss.sonatype.org/content/repositories/releases"
  val sonatypeSTArch = "scalaTools Archive" at "https://oss.sonatype.org/content/groups/scala-tools/"
  val mavenOrgRepo = "Maven.Org Repository" at "http://repo1.maven.org/maven2/org/"
  val mavenLocalRepo = "Local Maven" at Path.userHome.asFile.toURI.toURL + ".m2/repository"
}<|MERGE_RESOLUTION|>--- conflicted
+++ resolved
@@ -15,15 +15,9 @@
   lazy val buildSettings = Seq(
     organization := "org.mongodb",
     organizationHomepage := Some(url("http://www.mongodb.org")),
-<<<<<<< HEAD
     version      := "2.7.0-SNAPSHOT",
-    scalaVersion := "2.10.2",
-    crossScalaVersions := Seq("2.10.2", "2.10.1", "2.10.0", "2.9.3", "2.9.2", "2.9.1")
-=======
-    version      := "2.6.4",
     scalaVersion := "2.10.3",
     crossScalaVersions := Seq("2.10.3", "2.9.3", "2.9.2", "2.9.1")
->>>>>>> 607fda57
   )
 
   val allSourceDirectories = SettingKey[Seq[Seq[File]]]("all-source-directories")
