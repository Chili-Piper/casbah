--- conflicted
+++ resolved
@@ -15,11 +15,7 @@
   lazy val buildSettings = Seq(
     organization := "org.mongodb",
     organizationHomepage := Some(url("http://www.mongodb.org")),
-<<<<<<< HEAD
-    version      := "2.8.0-RC1",
-=======
-    version      := "2.7.5",
->>>>>>> c068c5f5
+    version      := "2.8.0-RC2",
     scalaVersion := "2.10.4",
     crossScalaVersions := Seq("2.11.5", "2.10.4", "2.9.3")
   )
@@ -143,11 +139,7 @@
 object Dependencies {
 
   //val mongoJavaDriver  = "org.mongodb" % "mongo-java-driver" % "3.0.0-SNAPSHOT"
-<<<<<<< HEAD
-  val mongoJavaDriver  = "org.mongodb" % "mongo-java-driver" % "2.13.0-rc1"
-=======
-  val mongoJavaDriver  = "org.mongodb" % "mongo-java-driver" % "2.12.5"
->>>>>>> c068c5f5
+  val mongoJavaDriver  = "org.mongodb" % "mongo-java-driver" % "2.13.0-rc2"
   val slf4j            = "org.slf4j" % "slf4j-api" % "1.6.0"
   val junit            = "junit" % "junit" % "4.10" % "test"
   val slf4jJCL         = "org.slf4j" % "slf4j-jcl" % "1.6.0" % "test"
