/**
 * Copyright (c) 2010 10gen, Inc. <http://10gen.com>
 * Copyright (c) 2009, 2010 Novus Partners, Inc. <http://novus.com>
 *
 * Licensed under the Apache License, Version 2.0 (the "License");
 * you may not use this file except in compliance with the License.
 * You may obtain a copy of the License at
 *
 *   http://www.apache.org/licenses/LICENSE-2.0
 *
 * Unless required by applicable law or agreed to in writing, software
 * distributed under the License is distributed on an "AS IS" BASIS,
 * WITHOUT WARRANTIES OR CONDITIONS OF ANY KIND, either express or implied.
 * See the License for the specific language governing permissions and
 * limitations under the License.
 *
 * For questions and comments about this product, please see the project page at:
 *
 *     http://github.com/mongodb/casbah
 *
 */

package com.mongodb.casbah.test.commons

<<<<<<< HEAD
import com.mongodb.casbah.commons._
=======
import com.mongodb.casbah.commons.Imports._
>>>>>>> 1da1572a
import com.mongodb.casbah.commons.test.CasbahMutableSpecification

class MongoDBObjectSpec extends CasbahMutableSpecification {

  "MongoDBObject expand operations" should {

    val x: DBObject = MongoDBObject("A" -> MongoDBObject("B" -> "C"))
    val y: DBObject = MongoDBObject("A" -> MongoDBObject("B" -> MongoDBObject("C" -> 5)))
    val z: DBObject = MongoDBObject("A" -> MongoDBObject("B" -> MongoDBObject("C" -> List(5, 4, 3, 2, 1))))

    "Expanding a simple layering should work" in {
      val b = x.expand[String]("A.B")
      b must beSome("C")

      "While overexpanding should probably fail" in {
        lazy val bFail = x.expand[String]("A.B.C")
        bFail must throwA[ClassCastException]
      }
    }

    "Expanding a further layering should work" in {
      // TODO - This is way broken as far as casting to int
      val c = y.expand[Int]("A.B.C")
      c must beSome(5)
      "While overexpanding should probably fail" in {
        lazy val cFail = y.expand[String]("A.B.C.D")
        cFail must throwA[ClassCastException]
      }
    }

    "And you can go further and even get a list" in {
      // TODO - This is way broken as far as casting to int
      val c = z.expand[List[_]]("A.B.C")
      c must beSome(List(5, 4, 3, 2, 1))
    }
  }

  "MongoDBObject issues and edge cases" should {
    "Not break like tommy chheng reported" in {
      val q = MongoDBObject.empty

      val fields = MongoDBObject("name" -> 1)

      // Simple test of Is it a DBObject?
      q must beDBObject
      fields must beDBObject
<<<<<<< HEAD
    }

    "Per SCALA-69, Nones placed to DBObject should immediately convert to null to present proper getAs behavior" in {
      val obj = MongoDBObject("foo" -> None)

      obj.getAs[String]("foo") must beNone
    }

=======
    }

    "If a BasicDBList is requested it quietly is recast to something which can be a Seq[]" in {
      val lst = new BasicDBList()
      lst.add("Brendan")
      lst.add("Mike")
      lst.add("Tyler")
      lst.add("Jeff")
      lst.add("Jesse")
      lst.add("Christian")
      val doc = MongoDBObject("driverAuthors" -> lst)

      doc.getAs[Seq[_]]("driverAuthors") must beSome[Seq[_]]
    }

    "Per SCALA-69, Nones placed to DBObject should immediately convert to null to present proper getAs behavior" in {
      val obj = MongoDBObject("foo" -> None)

      obj.getAs[String]("foo") must beNone
    }

>>>>>>> 1da1572a
    /*"SCALA-42, storing Java Arrays in a DBObject shouldn't break .equals and .hashcode" in {
      val one = MongoDBObject("anArray" -> Array(MongoDBObject("one" -> "oneVal"), MongoDBObject("two" -> "twoVal")))
      val two = MongoDBObject("anArray" -> Array(MongoDBObject("one" -> "oneVal"), MongoDBObject("two" -> "twoVal")))
      one must beEqualTo(two)
    }*/
  }

  "MongoDBObject Factory & Builder" should {
    "Support 'empty', returning a DBObject" in {
      val dbObj: DBObject = MongoDBObject.empty

      dbObj must beDBObject
      dbObj must have size (0)
    }

    "allow list as well as varargs construction" in {
      val dbObj = MongoDBObject(List("x" -> 1, "y" -> 2))

      // A Java version to compare with
      val jBldr = new com.mongodb.BasicDBObjectBuilder
      jBldr.add("x", 1)
      jBldr.add("y", 2)
      val jObj = jBldr.get

      dbObj must beDBObject
      jObj must beDBObject
      dbObj must beEqualTo(jObj)
    }

    "support a 2.8 factory interface which returns a DBObject" in {
      val dbObj = MongoDBObject("x" -> 5, "y" -> 212.8, "spam" -> "eggs",
        "embedded" -> MongoDBObject("foo" -> "bar"))
      // A Java version to compare with
      val jBldr = new com.mongodb.BasicDBObjectBuilder
      jBldr.add("x", 5)
      jBldr.add("y", 212.8)
      jBldr.add("spam", "eggs")
      jBldr.add("embedded", new com.mongodb.BasicDBObject("foo", "bar"))
      val jObj = jBldr.get

      dbObj must beDBObject
      jObj must beDBObject
      dbObj must beEqualTo(jObj)
    }
    "Support a 2.8 builder interface which returns a DBObject" in {
      val builder = MongoDBObject.newBuilder

      builder += "foo" -> "bar"
      builder += "x" -> 5
      builder += "y" -> 212.8

      builder ++= List("spam" -> "eggs", "type erasure" -> "sucks", "omg" -> "ponies!")

      val dbObj = builder.result

      dbObj must beDBObject
      dbObj must haveSize(6)
    }
  }

  "MongoDBObject type conversions" should {
    "Support converting Maps of [String, Any] to DBObjects" in {
      val control: DBObject = MongoDBObject("foo" -> "bar", "n" -> 2)
      control must beDBObject

      val map = Map("foo" -> "bar", "n" -> 2)

      val cast: DBObject = map

      cast must beDBObject
      cast must beEqualTo(control)

      val explicit = map.asDBObject

      explicit must beDBObject
      explicit must beEqualTo(control)
    }
  }

  "MongoDBObject" >> {
    "Support additivity of Tuple Entrys" >> {
      "A single Tuple Entry with + " in {
        // TODO - you currently have to explicitly cast this or get back a map. ugh.
        val newObj: DBObject = MongoDBObject("x" -> "y", "a" -> "b") + ("foo" -> "bar")
        newObj must haveEntries("x" -> "y", "a" -> "b", "foo" -> "bar")
      }
      "A list of Tuple Entrys with ++ " in {
        val newObj = MongoDBObject("x" -> "y", "a" -> "b") ++ ("foo" -> "bar", "n" -> 5)
        newObj must beDBObject

        newObj must beEqualTo(MongoDBObject("x" -> "y", "a" -> "b", "foo" -> "bar", "n" -> 5))
      }
      "Merging a single tuple via += " in {
        val dbObj = MongoDBObject("x" -> "y", "a" -> "b")
        dbObj must beDBObject
        dbObj must beEqualTo(MongoDBObject("x" -> "y", "a" -> "b"))

        dbObj += ("foo" -> "bar")

        dbObj must beDBObject

        dbObj must beEqualTo(MongoDBObject("x" -> "y", "a" -> "b", "foo" -> "bar"))

      }
      "Merging a set of tuples via ++= " in {
        val dbObj = MongoDBObject("x" -> "y", "a" -> "b")
        dbObj must beDBObject
        dbObj must beEqualTo(MongoDBObject("x" -> "y", "a" -> "b"))

        dbObj += ("foo" -> "bar", "n" -> 5.asInstanceOf[AnyRef], "fbc" -> 542542.2.asInstanceOf[AnyRef])

        dbObj must beDBObject

        dbObj must beEqualTo(MongoDBObject("x" -> "y", "a" -> "b", "foo" -> "bar", "n" -> 5, "fbc" -> 542542.2))

      }
    }

    "Support additivity with another MongoDBObject" in {
      val newObj = MongoDBObject("x" -> "y", "a" -> "b") ++ MongoDBObject("foo" -> "bar", "n" -> 5)

      newObj must beDBObject

      newObj must beEqualTo(MongoDBObject("x" -> "y", "a" -> "b", "foo" -> "bar", "n" -> 5))
    }

    "Support the as[<type>] method" in {
      val dbObj = MongoDBObject("x" -> 5.2,
        "y" -> 9,
        "foo" -> MongoDBList("a", "b", "c"),
        "bar" -> MongoDBObject("baz" -> "foo"))
      dbObj must beDBObject

      dbObj.as[Double]("x") must beEqualTo(5.2)
      dbObj.as[Int]("y") must beEqualTo(9)
      dbObj.as[MongoDBList]("foo") must haveTheSameElementsAs(List("a", "b", "c"))
      dbObj.as[DBObject]("bar") must haveEntry("baz" -> "foo")
      dbObj.as[String]("nullValue") must throwA[NoSuchElementException]

<<<<<<< HEAD
//    DOES NOT COMPILE ANYMORE      
=======
//    DOES NOT COMPILE ANYMORE
>>>>>>> 1da1572a
//    (dbObj.as("x"):Any) must throwA[IllegalArgumentException]
    }

    "Support 'as' methods for casting by type" in {
      "getAs functions as expected" in {
        val dbObj = MongoDBObject("x" -> 5, "y" -> 212.8, "spam" -> "eggs",
          "embedded" -> MongoDBObject("foo" -> "bar"))
        dbObj.getAs[Int]("x") must beSome[Int].which(_ == 5)
        dbObj.getAs[Double]("y") must beSome[Double].which(_ == 212.8)
        dbObj.getAs[DBObject]("embedded") must beSome[DBObject] and haveSomeEntry("foo" -> "bar")
        dbObj.getAs[Float]("omgponies") must beNone
        dbObj.getAs[Double]("x").get must throwA[ClassCastException]

//      DOES NOT COMPILE ANYMORE
//      (dbObj.getAs("x"):Any) must throwA[IllegalArgumentException]
      }

      "as functions as expected" in {
        val dbObj = MongoDBObject("x" -> 5, "y" -> 212.8, "spam" -> "eggs",
          "embedded" -> MongoDBObject("foo" -> "bar"))
        dbObj.as[Int]("x") must beEqualTo(5)
        dbObj.as[Double]("y") must beEqualTo(212.8)
        dbObj.as[DBObject]("embedded") must haveEntry("foo" -> "bar")
        dbObj.as[Float]("omgponies") must throwA[NoSuchElementException]
        dbObj.as[Double]("x") must throwA[ClassCastException]

        "the result should be assignable to the type specified" in {
          val y: Double = dbObj.as[Double]("y")
          y must beEqualTo(212.8)
        }
      }
    }

    "Use underlying Object methods" in {
      val control: MongoDBObject = MongoDBObject("foo" -> "bar", "n" -> 2)
      control must beMongoDBObject

      val explicit = control.asDBObject
      explicit must beDBObject
      explicit.toString must beEqualTo(control.toString())
      explicit.hashCode must beEqualTo(control.hashCode())
      explicit.equals(explicit) must beEqualTo(control.equals(control))
    }
<<<<<<< HEAD
    
=======

>>>>>>> 1da1572a
    "Support list creation operators" in {
      "Prepend to end of a new list" in {
        "With explicitly created Elements" in {
          val list = MongoDBObject("x" -> "y") :: MongoDBObject("foo" -> "bar")
          list must haveSize(2)
          list(0) must beDBObject
          (list(0): DBObject) must haveEntries("x" -> "y")
          list(1) must beDBObject
          (list(1): DBObject) must haveEntries("foo" -> "bar")
        }
        "With implicitly created Elements with an explicit" in {
          val list = ("x" -> "y") :: MongoDBObject("foo" -> "bar")
          list must haveSize(2)
          list(0) must beDBObject
          (list(0): DBObject) must haveEntries("x" -> "y")
          list(1) must beDBObject
          (list(1): DBObject) must haveEntries("foo" -> "bar")
        }
      }
    }
    "Eager conversions of nested values" in {
      "Map values saved as DBObject values should convert" in {
        "From the MongoDBObject constructor" in {
          val dbObj = MongoDBObject("foo" -> "bar", "x" -> 5,
                                    "map" -> Map("spam" -> 8.2, "eggs" -> "bacon"))
<<<<<<< HEAD
          val map: Option[DBObject] = dbObj.getAs[DBObject]("map") 
          map.orNull must beDBObject 
=======
          val map: Option[DBObject] = dbObj.getAs[DBObject]("map")
          map.orNull must beDBObject
>>>>>>> 1da1572a
          /*
           *map must haveEntries("spam" -> 8.2, "eggs" -> "bacon")
           */
        }
        "From the MongoDBObjectBuilder" in {
          val b = MongoDBObject.newBuilder
          b += "foo" -> "bar"
          b += "x" -> 5
          b += "map" -> Map("spam" -> 8.2, "eggs" -> "bacon")
          val dbObj = b.result
<<<<<<< HEAD
          val map: Option[DBObject] = dbObj.getAs[DBObject]("map") 
          map.orNull must beDBObject 
=======
          val map: Option[DBObject] = dbObj.getAs[DBObject]("map")
          map.orNull must beDBObject
>>>>>>> 1da1572a
          /*
           *map must haveEntries("spam" -> 8.2, "eggs" -> "bacon")
           */
        }
        "From the put method" in {
          val dbObj = MongoDBObject("foo" -> "bar", "x" -> 5)
          dbObj += ("map" -> Map("spam" -> 8.2, "eggs" -> "bacon"))
<<<<<<< HEAD
          val map: Option[DBObject] = dbObj.getAs[DBObject]("map") 
          map.orNull must beDBObject 
=======
          val map: Option[DBObject] = dbObj.getAs[DBObject]("map")
          map.orNull must beDBObject
>>>>>>> 1da1572a
          /*
           *map must haveEntries("spam" -> 8.2, "eggs" -> "bacon")
           */
        }

      }

    }
  }

}
<|MERGE_RESOLUTION|>--- conflicted
+++ resolved
@@ -22,11 +22,7 @@
 
 package com.mongodb.casbah.test.commons
 
-<<<<<<< HEAD
-import com.mongodb.casbah.commons._
-=======
 import com.mongodb.casbah.commons.Imports._
->>>>>>> 1da1572a
 import com.mongodb.casbah.commons.test.CasbahMutableSpecification
 
 class MongoDBObjectSpec extends CasbahMutableSpecification {
@@ -73,16 +69,6 @@
       // Simple test of Is it a DBObject?
       q must beDBObject
       fields must beDBObject
-<<<<<<< HEAD
-    }
-
-    "Per SCALA-69, Nones placed to DBObject should immediately convert to null to present proper getAs behavior" in {
-      val obj = MongoDBObject("foo" -> None)
-
-      obj.getAs[String]("foo") must beNone
-    }
-
-=======
     }
 
     "If a BasicDBList is requested it quietly is recast to something which can be a Seq[]" in {
@@ -104,7 +90,6 @@
       obj.getAs[String]("foo") must beNone
     }
 
->>>>>>> 1da1572a
     /*"SCALA-42, storing Java Arrays in a DBObject shouldn't break .equals and .hashcode" in {
       val one = MongoDBObject("anArray" -> Array(MongoDBObject("one" -> "oneVal"), MongoDBObject("two" -> "twoVal")))
       val two = MongoDBObject("anArray" -> Array(MongoDBObject("one" -> "oneVal"), MongoDBObject("two" -> "twoVal")))
@@ -244,11 +229,7 @@
       dbObj.as[DBObject]("bar") must haveEntry("baz" -> "foo")
       dbObj.as[String]("nullValue") must throwA[NoSuchElementException]
 
-<<<<<<< HEAD
-//    DOES NOT COMPILE ANYMORE      
-=======
 //    DOES NOT COMPILE ANYMORE
->>>>>>> 1da1572a
 //    (dbObj.as("x"):Any) must throwA[IllegalArgumentException]
     }
 
@@ -292,11 +273,7 @@
       explicit.hashCode must beEqualTo(control.hashCode())
       explicit.equals(explicit) must beEqualTo(control.equals(control))
     }
-<<<<<<< HEAD
-    
-=======
-
->>>>>>> 1da1572a
+
     "Support list creation operators" in {
       "Prepend to end of a new list" in {
         "With explicitly created Elements" in {
@@ -322,13 +299,8 @@
         "From the MongoDBObject constructor" in {
           val dbObj = MongoDBObject("foo" -> "bar", "x" -> 5,
                                     "map" -> Map("spam" -> 8.2, "eggs" -> "bacon"))
-<<<<<<< HEAD
-          val map: Option[DBObject] = dbObj.getAs[DBObject]("map") 
-          map.orNull must beDBObject 
-=======
           val map: Option[DBObject] = dbObj.getAs[DBObject]("map")
           map.orNull must beDBObject
->>>>>>> 1da1572a
           /*
            *map must haveEntries("spam" -> 8.2, "eggs" -> "bacon")
            */
@@ -339,13 +311,8 @@
           b += "x" -> 5
           b += "map" -> Map("spam" -> 8.2, "eggs" -> "bacon")
           val dbObj = b.result
-<<<<<<< HEAD
-          val map: Option[DBObject] = dbObj.getAs[DBObject]("map") 
-          map.orNull must beDBObject 
-=======
           val map: Option[DBObject] = dbObj.getAs[DBObject]("map")
           map.orNull must beDBObject
->>>>>>> 1da1572a
           /*
            *map must haveEntries("spam" -> 8.2, "eggs" -> "bacon")
            */
@@ -353,13 +320,8 @@
         "From the put method" in {
           val dbObj = MongoDBObject("foo" -> "bar", "x" -> 5)
           dbObj += ("map" -> Map("spam" -> 8.2, "eggs" -> "bacon"))
-<<<<<<< HEAD
-          val map: Option[DBObject] = dbObj.getAs[DBObject]("map") 
-          map.orNull must beDBObject 
-=======
           val map: Option[DBObject] = dbObj.getAs[DBObject]("map")
           map.orNull must beDBObject
->>>>>>> 1da1572a
           /*
            *map must haveEntries("spam" -> 8.2, "eggs" -> "bacon")
            */
