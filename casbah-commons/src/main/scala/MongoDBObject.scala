--- conflicted
+++ resolved
@@ -23,15 +23,13 @@
 package com.mongodb.casbah
 package commons
 
+import com.mongodb.casbah.commons.Imports._
+
 import scala.annotation.tailrec
 import scala.collection.JavaConversions._
 import scala.collection.generic._
-<<<<<<< HEAD
-=======
 import scala.collection.mutable.{Builder, Map, MapLike}
->>>>>>> 1da1572a
 import scala.reflect._
-import collection.mutable.{Builder, Map, MapLike}
 
 /**
  *  MapLike scala interface for Mongo DBObjects - proxies an existing DBObject.
@@ -46,13 +44,8 @@
  * @tparam Object
  */
 @BeanInfo
-<<<<<<< HEAD
-class MongoDBObject(val underlying: DBObject = new BasicDBObject) extends scala.collection.mutable.Map[String, AnyRef]
-                                                                     with MapLike[String, AnyRef, MongoDBObject] {
-=======
 class MongoDBObject(val underlying: DBObject = new BasicDBObject) extends Map[String, AnyRef]
                                                         with MapLike[String, AnyRef, MongoDBObject] with Logging {
->>>>>>> 1da1572a
 
   override def empty: MongoDBObject = MongoDBObject.empty
 
@@ -119,11 +112,7 @@
   def ::(elem: (String, Any)): Seq[DBObject] = Seq(MongoDBObject(elem), this)
 
   /** Lazy utility method to allow typing without conflicting with Map's required get() method and causing ambiguity */
-<<<<<<< HEAD
-  def getAs[A : NotNothing](key: String): Option[A] = {
-=======
   def getAs[A : NotNothing : Manifest](key: String): Option[A] = {
->>>>>>> 1da1572a
     underlying.get(key) match {
       case null => None
       case value => if (value.isInstanceOf[BasicDBList]) {
@@ -133,11 +122,7 @@
     }
   }
 
-<<<<<<< HEAD
-  def getAsOrElse[A : NotNothing](key: String, default: => A): A = getAs[A](key) match {
-=======
   def getAsOrElse[A : NotNothing : Manifest](key: String, default: => A): A = getAs[A](key) match {
->>>>>>> 1da1572a
     case Some(v) => v
     case None => default
   }
@@ -182,23 +167,15 @@
   @deprecated("containsKey is deprecated in the MongoDB Driver. You should use containsField instead.", "2.0")
   def containsKey(s: String) = underlying.containsField(s) // method kept for backwards compatibility
   def isPartialObject = underlying.isPartialObject
-  def markAsPartialObject() = underlying.markAsPartialObject()
+  def markAsPartialObject = underlying.markAsPartialObject
   def partialObject = isPartialObject
 
   override def put(k: String, v: AnyRef) = {
-<<<<<<< HEAD
-    val cvt = MongoDBObject.convertValue(v) 
-    cvt match {
-      case _v: Option[_] => 
-        underlying.put(k, _v.orNull) match {
-          case null => None 
-=======
     val cvt = MongoDBObject.convertValue(v)
     cvt match {
       case _v: Option[_] =>
         underlying.put(k, _v.orNull) match {
           case null => None
->>>>>>> 1da1572a
           case value => Some(value)
         }
       case _ =>
@@ -209,9 +186,6 @@
       }
   }
 
-<<<<<<< HEAD
-  def putAll(o: DBObject) { underlying.putAll(o) }
-=======
   def putAll(o: DBObject) = underlying.putAll(o)
 
   override def toString() = underlying.toString
@@ -222,7 +196,6 @@
     case _ => underlying.equals(that)
   }
 
->>>>>>> 1da1572a
   def removeField(key: String) = underlying.removeField(key)
   def toMap = underlying.toMap
   def asDBObject = underlying
@@ -232,48 +205,27 @@
     case Some(id: ObjectId) => Some(id)
     case _ => None
   }
-
-  override def toString() = underlying.toString
-  override def hashCode() = underlying.hashCode
-  override def equals(that: Any) = that match {
-    case o: MongoDBObject => underlying.equals(o.underlying)
-    case o: MongoDBList => underlying.equals(o.underlying)
-    case _ => underlying.equals(that)
-  }}
+}
 
 object MongoDBObject {
 
-<<<<<<< HEAD
-  implicit val canBuildFrom: CanBuildFrom[Map[String, Any], (String, Any), DBObject] = new CanBuildFrom[Map[String, Any], (String, Any), DBObject] {
-    def apply(from: Map[String, Any]) = apply()
-    def apply() = newBuilder[String, Any]
-  }
-=======
   implicit val canBuildFrom: CanBuildFrom[Map[String, Any], (String, Any), DBObject] =
     new CanBuildFrom[Map[String, Any], (String, Any), DBObject] {
       def apply(from: Map[String, Any]) = apply()
       def apply() = newBuilder[String, Any]
     }
->>>>>>> 1da1572a
 
   def empty: DBObject = new MongoDBObject()
 
-  //  def apply[A <: String, B <% Any](otherMap: scala.collection.Map[A, B]) = (newBuilder[A, B] ++= otherMap).result
   def apply[A <: String, B <: Any](elems: (A, B)*): DBObject = (newBuilder[A, B] ++= elems).result
   def apply[A <: String, B <: Any](elems: List[(A, B)]): DBObject = apply(elems: _*)
 
   def newBuilder[A <: String, B <: Any]: Builder[(String, Any), DBObject] = new MongoDBObjectBuilder
 
   protected[mongodb] def convertValue(v: Any): Any = v match {
-<<<<<<< HEAD
-    case x: MongoDBObject => 
-      x.asDBObject
-    case m: scala.collection.Map[String, _] => 
-=======
     case x: MongoDBObject =>
       x.asDBObject
     case m: scala.collection.Map[String, _] =>
->>>>>>> 1da1572a
       // attempt to convert it to a DBObject
       m.asDBObject
     case _v: Option[_] =>
@@ -293,11 +245,7 @@
   protected var elems = empty
 
   override def +=(x: (String, Any)) = {
-<<<<<<< HEAD
-    val cvt = MongoDBObject.convertValue(x._2) 
-=======
     val cvt = MongoDBObject.convertValue(x._2)
->>>>>>> 1da1572a
     cvt match {
       case _v: Option[_] => elems.add(x._1, _v.orNull)
       case _ => elems.add(x._1, cvt)
