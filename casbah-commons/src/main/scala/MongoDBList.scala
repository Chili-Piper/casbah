--- conflicted
+++ resolved
@@ -23,16 +23,10 @@
 package com.mongodb.casbah
 package commons
 
-<<<<<<< HEAD
-
-import scala.collection.mutable._
-import scalaj.collection.Imports._
-=======
 import com.mongodb.casbah.commons.Imports._
 
 import scala.collection.mutable._
 import scala.collection.JavaConverters._
->>>>>>> 1da1572a
 
 class MongoDBList(val underlying: BasicDBList = new BasicDBList) extends Seq[Any] {
 
@@ -51,11 +45,7 @@
     this
   }
 
-<<<<<<< HEAD
-  def insertAll(i: Int, elems: Traversable[Any]) = {
-=======
   def insertAll(i: Int, elems: scala.Traversable[Any]) = {
->>>>>>> 1da1572a
     val ins = underlying.subList(0, i)
     elems.foreach(x => ins.add(x.asInstanceOf[AnyRef]))
   }
@@ -77,10 +67,7 @@
    * @return (A)
    * @throws NoSuchElementException
    */
-<<<<<<< HEAD
-=======
 
->>>>>>> 1da1572a
   def as[A : NotNothing](idx: Int): A = {
     underlying.get(idx) match {
       case null => throw new NoSuchElementException
@@ -115,11 +102,7 @@
   override def equals(that: Any) = that match {
     case o: MongoDBObject => underlying.equals(o.underlying)
     case o: MongoDBList => underlying.equals(o.underlying)
-<<<<<<< HEAD
-    case _ => underlying.equals(that)
-=======
     case _ => underlying.equals(that) | that.equals(this)
->>>>>>> 1da1572a
   }
 }
 
@@ -136,11 +119,7 @@
     b.result
   }
 
-<<<<<<< HEAD
-  def concat[A](xss: Traversable[A]*): MongoDBList = {
-=======
   def concat[A](xss: scala.Traversable[A]*): MongoDBList = {
->>>>>>> 1da1572a
     val b = newBuilder[A]
     if (xss forall (_.isInstanceOf[IndexedSeq[_]]))
       b.sizeHint(xss map (_.size) sum)
@@ -155,15 +134,9 @@
 
 sealed class MongoDBListBuilder extends scala.collection.mutable.Builder[Any, Seq[Any]] {
 
-<<<<<<< HEAD
-  protected val empty: MongoDBList = new MongoDBList()
-
-  protected var elems: MongoDBList = empty
-=======
   protected val empty: MongoDBList = new MongoDBList
 
   protected var elems: MongoDBList  = empty
->>>>>>> 1da1572a
 
   override def +=(x: Any) = {
     val v = x match {
